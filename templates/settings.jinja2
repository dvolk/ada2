--- conflicted
+++ resolved
@@ -68,24 +68,15 @@
   </div>
   <br/>
 
-<<<<<<< HEAD
-  <div class="w3-container w3-blue">
+  <div class="w3-container w3-yellow">
     <h2>{{ gettext("SSH Keys") }}</h2>
-=======
-  <div class="w3-container w3-yellow">
-      <h2>{{ gettext("SSH Authorized Keys") }}</h2>
->>>>>>> 6f0e1502
   </div>
 
   <div class="w3-container w3-pale-yellow">
     <form method="POST">
       {{ auth_keys_form.hidden_tag() }}
       <p>
-<<<<<<< HEAD
-        {{ idea(gettext("You can set the authorized_keys file for your new machines by modifying the text box below and pressing the \"Update Authorized Keys\" button.")) }}
-=======
         {{ idea(gettext("You can add additional SSH public keys and they will be deployed on new machines.")) }}
->>>>>>> 6f0e1502
         <p>{{ auth_keys_form.content(class="w3-input w3-border w3-round") }}</p>
         {{ auth_keys_form.submit_auth_keys(class="w3-button w3-round w3-blue") }}
         <a id="download_priv_key_button"  href="/download_priv_key" class="w3-button w3-round w3-red" style="margin-left: 5px;">Download Your Private SSH Key</a>
