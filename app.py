# python lib imports
import logging
import datetime
import enum
import threading
import time
import json
import string
import secrets
import subprocess
import functools
import inspect
import uuid
import socket
import os
import shlex
from abc import ABC, abstractmethod
import re
import html
import hashlib
from functools import cache
import collections

# flask and related imports
from flask import (
    Flask,
    render_template,
    url_for,
    redirect,
    flash,
    request,
    abort,
    has_request_context,
    session,
)
from flask_sqlalchemy import SQLAlchemy
from sqlalchemy.orm import aliased
from sqlalchemy import Index, JSON, desc, and_, or_, union, asc
from flask_migrate import Migrate
from flask_login import (
    LoginManager,
    UserMixin,
    login_user,
    logout_user,
    login_required,
    current_user,
)
from flask_admin import Admin, BaseView, expose, AdminIndexView
from flask_admin.actions import action
from flask_admin.form import Select2Field
from flask_admin.contrib.sqla import ModelView
from flask_admin.model import typefmt
from werkzeug.security import generate_password_hash, check_password_hash
from flask_wtf import FlaskForm
from wtforms.widgets import ListWidget, CheckboxInput
from wtforms_sqlalchemy.fields import QuerySelectMultipleField
from wtforms.widgets import TextArea
from wtforms import (
    StringField,
    PasswordField,
    SelectField,
    TextAreaField,
    SubmitField,
    HiddenField,
    Form,
)
from wtforms.validators import DataRequired, Email, Length, Regexp, EqualTo
from flask_babel import Babel, gettext, lazy_gettext, _, Locale
from flask_limiter import Limiter
from flask_limiter.util import get_remote_address
from markupsafe import Markup
import waitress
from authlib.integrations.flask_client import OAuth
from werkzeug.middleware.proxy_fix import ProxyFix
import jinja2
from flask_mail import Mail, Message
from itsdangerous.url_safe import URLSafeTimedSerializer

# flask recaptcha uses jinja2.Markup, which doesn't exist any more,
# so we monkey-patch to use markupsafe.Markup
jinja2.Markup = Markup
from flask_recaptcha import ReCaptcha

# virtualization interfaces
import docker
import libvirt
import openstack
from cinderclient import client as cinderclient

# other 3rd party imports
import argh
import humanize
import pytz
import requests
import paramiko

# sentry.io integration
import sentry_sdk
from sentry_sdk.integrations.flask import FlaskIntegration
from sentry_sdk.integrations.sqlalchemy import SqlalchemyIntegration
from sentry_sdk.integrations.logging import LoggingIntegration

import misc.dnscrypto
import keys


def str_to_bool(s):
    return s and s.strip().lower() == "true"


logging.basicConfig(
    level=logging.DEBUG,
    datefmt="%Y-%m-%d/%H:%M:%S",
    format="%(asctime)s %(message)s",
)


# Only initialize Sentry if the DSN is present
if os.getenv("ADA2025_SENTRY_DSN"):
    sentry_logging = LoggingIntegration(
        level=logging.INFO,  # Capture info and above as breadcrumbs
        event_level=logging.ERROR,  # Send errors as events
    )

    sentry_sdk.init(
        dsn=os.getenv("ADA2025_SENTRY_DSN"),
        integrations=[
            FlaskIntegration(),
            SqlalchemyIntegration(),
            sentry_logging,
        ],
        environment=os.getenv("ADA2025_SENTRY_ENVIRONMENT", "development"),
        traces_sample_rate=0.01,
    )

try:
    cmd = "git describe --tags --always --dirty"
    version = subprocess.check_output(shlex.split(cmd)).decode().strip()
except:
    logging.exception("Couldn't get git version: ")
    version = ""

try:
    cmd = "hostname"
    hostname = subprocess.check_output(shlex.split(cmd)).decode().strip()
except Exception:
    logging.exception("Couldn't get hostname: ")
    hostname = ""


def gen_token(length):
    """
    Generate a cryptographically secure alphanumeric string of the given length.
    """
    alphabet = string.ascii_letters + string.digits
    secure_string = "".join(secrets.choice(alphabet) for _ in range(length))
    return secure_string


app = Flask(__name__)

app.config["SECRET_KEY"] = os.environ.get("ADA2025_FLASK_SECRET_KEY") or gen_token(32)
app.config["SQLALCHEMY_DATABASE_URI"] = os.environ.get(
    "ADA2025_SQLALCHEMY_URL", "sqlite:///app.db"
)
app.config["FLASK_ADMIN_FLUID_LAYOUT"] = True
app.config["FLASK_ADMIN_SWATCH"] = "journal"
logging.info(f"Database: {app.config['SQLALCHEMY_DATABASE_URI']}")

db = SQLAlchemy(app)
migrate = Migrate(app, db)
login_manager = LoginManager(app)
login_manager.login_view = "login"

used_email_login_tokens = []
ADA2025_EMAIL_LOGIN_SECRET_KEY = os.getenv(
    "ADA2025_EMAIL_LOGIN_SECRET_KEY"
) or gen_token(32)

ADA2025_SHARE_TOKEN_SECRET_KEY = os.getenv(
    "ADA2025_SHARE_TOKEN_SECRET_KEY"
) or gen_token(32)

ADA2025_DNS_SECRET_KEY = os.getenv("ADA2025_DNS_SECRET_KEY") or gen_token(32)

admin = Admin(
    url="/flaskyadmin",
    template_mode="bootstrap4",
)
admin.init_app(app)


def get_limiter_key():
    if current_user.is_authenticated:
        return current_user.username
    else:
        return request.remote_addr


limiter = Limiter(
    # no default limit because flask-admin trips it up
    # instead we put 60 per minute on all requests, except
    # /login and /register, which have 60 per hour
    app=app,
    key_func=get_limiter_key,
    storage_uri="memory://",
    strategy="moving-window",
)

recaptcha = ReCaptcha(
    site_key=os.environ.get("RECAPTCHA_SITE_KEY"),
    secret_key=os.environ.get("RECAPTCHA_SECRET_KEY"),
    is_enabled=True if os.environ.get("RECAPTCHA_SITE_KEY") else False,
)
recaptcha.init_app(app)
LOGIN_RECAPTCHA = str_to_bool(os.environ.get("LOGIN_RECAPTCHA"))


app.config["MAIL_SERVER"] = os.environ.get("ADA2025_MAIL_SERVER", "")
app.config["MAIL_PORT"] = os.environ.get("ADA2025_MAIL_PORT", 465)
app.config["MAIL_USERNAME"] = os.environ.get("ADA2025_MAIL_USERNAME", "")
app.config["MAIL_PASSWORD"] = os.environ.get("ADA2025_MAIL_PASSWORD", "")
app.config["MAIL_USE_TLS"] = str_to_bool(
    os.environ.get("ADA2025_MAIL_USE_TLS", "False")
)
app.config["MAIL_USE_SSL"] = str_to_bool(os.environ.get("ADA2025_MAIL_USE_SSL", "True"))
MAIL_SENDER = os.environ.get("ADA2025_MAIL_SENDER", "")
mail = Mail(app)


@app.before_request
def before_request():
    if current_user.is_authenticated:
        # send to sentry.io on captured errors
        sentry_sdk.set_user(
            {
                "id": current_user.id,
                "sesh_id": current_user.sesh_id,
            }
        )
    else:
        # no user is logged in
        sentry_sdk.set_user(None)


# change the number of rows in flask-admin modelviews textareas
class CustomTextAreaWidget(TextArea):
    def __init__(self, rows=15):
        self.rows = rows

    def __call__(self, field, **kwargs):
        kwargs.setdefault("rows", self.rows)
        return super(CustomTextAreaWidget, self).__call__(field, **kwargs)


class BigTextAreaField(TextAreaField):
    def __init__(self, label=None, validators=None, rows=15, **kwargs):
        super(BigTextAreaField, self).__init__(label, validators, **kwargs)
        self.widget = CustomTextAreaWidget(rows)


# for nicer formatting of json data in flask-admin forms
class JsonTextAreaField(TextAreaField):
    widget = CustomTextAreaWidget()

    def __init__(self, label=None, validators=None, rows=10, **kwargs):
        super(JsonTextAreaField, self).__init__(label, validators, **kwargs)
        self.widget = CustomTextAreaWidget(rows)

    def process_formdata(self, valuelist):
        if valuelist:
            value = valuelist[0]
            if value:
                try:
                    self.data = json.loads(value)
                except ValueError:
                    self.data = None
                    raise ValueError(self.gettext("Invalid JSON data."))
            else:
                self.data = None
        else:
            self.data = None

    def _value(self):
        if self.data is not None:
            return json.dumps(self.data, indent=4)
        else:
            return ""


# make the flask-admin interface only accessible to admins
class ProtectedModelView(ModelView):
    def is_accessible(self):
        return current_user.is_authenticated and current_user.is_admin

    def inaccessible_callback(self, name, **kwargs):
        return redirect(url_for("login"))

    # since we're here, add an option to clone rows
    @action(
        "clone", "Clone", "Are you sure you want to create a copy of the selected rows?"
    )
    def action_clone(self, ids):
        try:
            for id in ids:
                record = self.get_one(id)
                if record is not None:
                    clone = self._create_clone(record)
                    self.session.add(clone)
            self.session.commit()
            flash(f"Successfully created a copy of {len(ids)} records.")
        except Exception as ex:
            if not self.handle_view_exception(ex):
                raise
            flash("Failed to clone record. %(error)s", "error", error=str(ex))

    def _create_clone(self, record):
        clone = self.model()
        for field in self._get_field_names():
            if field != "id":
                setattr(clone, field, getattr(record, field))
        return clone

    def _get_field_names(self):
        return self.model.__table__.columns.keys()

    # since we're here, change the date fomat to humanize naturaldelta
    column_type_formatters = dict(typefmt.BASE_FORMATTERS)
    column_type_formatters.update(
        {
            datetime.datetime: lambda view, value: humanize.naturaldelta(
                datetime.datetime.utcnow() - value
            )
            + " ago"
        }
    )
    # since we're here... sort by id desc
    column_default_sort = ("id", True)


socket.setdefaulttimeout(5)


def get_hostname(ip):
    # get the hostname of an ip
    try:
        hostname, _, _ = socket.gethostbyaddr(ip)
        return hostname
    except Exception:
        logging.warning(f"Couldn't get hostname of {ip}")
        return ""


thread_id_map = {}
thread_id_counter = 0
thread_id_lock = threading.Lock()


# make a small thread id for logging
def get_small_thread_id():
    global thread_id_counter, thread_id_map, thread_id_lock
    thread_id = threading.get_ident()
    with thread_id_lock:
        if thread_id not in thread_id_map:
            thread_id_map[thread_id] = thread_id_counter
            thread_id_counter += 1
    return thread_id_map[thread_id]


# decorator for functions that logs some stuff
def log_function_call(func):
    @functools.wraps(func)
    def wrapper(*args, **kwargs):
        start_time = time.perf_counter()
        function_signature = inspect.signature(func)
        bound_arguments = function_signature.bind(*args, **kwargs)
        bound_arguments.apply_defaults()

        call_uuid = uuid.uuid4().hex[:8]  # Generate a short unique ID
        small_thread_id = get_small_thread_id()  # Get a small, unique thread ID
        logging.info(
            f"[{call_uuid}-{small_thread_id}] Entering function '{func.__name__}' with bound arguments {bound_arguments.arguments}"
        )

        result = func(*args, **kwargs)

        elapsed_time = time.perf_counter() - start_time
        logging.info(
            f"[{call_uuid}-{small_thread_id}] Exiting function '{func.__name__}' after {elapsed_time:.6f} seconds"
        )
        return result

    return wrapper


def is_name_safe(display_name):
    # Disallow <, >, &, /, \, and ;
    blacklist = re.compile(r"[<>&/\\;]")

    return not bool(blacklist.search(display_name))


# Association table for many-to-many relationship between User and Machine (shared_users)
shared_user_machine = db.Table(
    "shared_user_machine",
    db.Column("user_id", db.Integer, db.ForeignKey("user.id")),
    db.Column("machine_id", db.Integer, db.ForeignKey("machine.id")),
)
# Association table
user_data_source_association = db.Table(
    "user_data_source",
    db.Column("user_id", db.Integer, db.ForeignKey("user.id")),
    db.Column("data_source_id", db.Integer, db.ForeignKey("data_source.id")),
)

colors = [
    "crimson",
    "indigo",
    "purple",
    "salmon",
    "seagreen",
    "sandybrown",
    "slategray",
    "teal",
    "steelblue",
    "chocolate",
    "darkcyan",
    "darkgoldenrod",
    "darkkhaki",
    "darkorange",
    "darkseagreen",
    "dodgerblue",
    "orchid",
    "royalblue",
    "slateblue",
    "yellowgreen",
]


@cache
# pick a bootstrap color for coloring flask-admin table cells
def color(name):
    # Create a hash object
    h = hashlib.md5()

    # Add the name to the hash object
    h.update(name.encode())

    # Get the hash of the name as an integer
    name_hash = int(h.hexdigest(), 16)

    # Use the hash to pick a color
    color_code = colors[name_hash % len(colors)]

    return color_code


# a formatter for flask-admin modelview cells that picks a background color
# based on the name of the field. handles foreign keys too
def _color_formatter(view, context, model, name):
    # Check if this is a field of a related model
    if "." in name:
        # Split the name into the relation name and the field name
        relation_name, field_name = name.split(".", 1)
        # Get the related model
        related_model = getattr(model, relation_name)
        # Get the value of the __repr__ of the related model
        attr_value = str(related_model) if related_model else ""
    else:
        # This is a field of the model itself
        attr_value = str(getattr(model, name))
        if attr_value == "None":
            return Markup("")

    # Escape the special HTML characters
    attr_value_escaped = html.escape(attr_value)

    color_code = color(attr_value_escaped)
    return Markup(
        '<div class="rounded pl-2 pr-2" style="color: #fff; background-color: {0}; text-align: center;">{1}</div>'.format(
            color_code, attr_value_escaped
        )
    )


# a formatter for flask-admin modelview cells that picks background colors
# for a field that's a comma-sep list of items
def _list_color_formatter(view, context, model, name):
    # This is a field of the model itself
    attr_value = str(getattr(model, name))
    if attr_value == "None":
        return Markup("")

    # Escape the special HTML characters
    attr_value_escaped = html.escape(attr_value)

    xs = attr_value_escaped[1:-1].split(",")
    if not xs or xs == [""]:
        return Markup("")
    out = ""
    for x in xs:
        color_code = color(x)
        out += '<span class="rounded p-1 mr-1" style="color: #fff; background-color: {0};">{1}</span>'.format(
            color_code, x
        )
    return Markup(out)


class Group(db.Model):
    """
    A group that users belong to. A user can belong to a single group

    The group determines which MachineTemplates a user can see.
    """

    id = db.Column(db.Integer, primary_key=True)
    name = db.Column(db.String(100), unique=True, nullable=False)
    creation_date = db.Column(
        db.DateTime, default=datetime.datetime.utcnow, nullable=False
    )
    is_public = db.Column(db.Boolean(), nullable=False, default=False)

    users = db.relationship("User", back_populates="group")
    machine_templates = db.relationship("MachineTemplate", back_populates="group")
    welcome_page = db.relationship("GroupWelcomePage", backref="group", uselist=False)

    def __repr__(self):
        return f"<{self.name}>"


class ProtectedGroupModelView(ProtectedModelView):
    column_list = (
        "id",
        "name",
        "creation_date",
        "is_public",
        "users",
        "machine_templates",
        "welcome_page",
    )
    form_columns = (
        "name",
        "creation_date",
        "is_public",
        "users",
        "machine_templates",
        "welcome_page",
    )
    column_searchable_list = ("name",)
    column_sortable_list = ("id", "name", "creation_date")
    column_filters = ("name", "is_public", "creation_date")
    column_auto_select_related = True
    column_formatters = {
        "users": _list_color_formatter,
        "machine_templates": _list_color_formatter,
    }


class GroupWelcomePage(db.Model):
    id = db.Column(db.Integer, primary_key=True)
    format = db.Column(db.String(16), nullable=False, default="html")
    content = db.Column(db.Text)
    group_id = db.Column(db.Integer, db.ForeignKey("group.id"), nullable=False)
    updated_date = db.Column(
        db.DateTime, default=datetime.datetime.utcnow, nullable=False
    )

    def __repr__(self):
        return f"<GWP {self.id}>"


class ProtectedGroupWelcomePageModelView(ProtectedModelView):
    column_list = ("id", "updated_date", "format", "group_id")
    form_columns = ("updated_date", "group_id", "format", "content")
    column_searchable_list = ("group_id",)
    column_sortable_list = ("id", "updated_date", "group_id")
    column_auto_select_related = True
    form_extra_fields = {"content": BigTextAreaField("Content", rows=25)}


def gen_ssh_keys(user_id):
    private_key, public_key = keys.generate_user_keys(str(user_id))
    return SSHKeys(private_key=private_key, public_key=public_key, authorized_keys="")


class SSHKeys(db.Model):
    id = db.Column(db.Integer, primary_key=True)

    private_key = db.Column(db.Text)
    public_key = db.Column(db.Text)
    authorized_keys = db.Column(db.Text)

    owner_id = db.Column(db.Integer, db.ForeignKey("user.id"))
    owner = db.relationship("User", back_populates="ssh_keys")


class User(db.Model, UserMixin):
    """
    User model, also used for flask-login
    """

    id = db.Column(db.Integer, primary_key=True)
    # small token generated every time a User object is created
    sesh_id = db.Column(db.String(2), nullable=False, default=lambda: gen_token(2))
    is_enabled = db.Column(db.Boolean, nullable=False, default=False)
    is_banned = db.Column(db.Boolean, nullable=False, default=False)
    is_group_admin = db.Column(db.Boolean, nullable=False, default=False)
    is_admin = db.Column(db.Boolean, nullable=False, default=False)
    username = db.Column(db.String(100), unique=True, nullable=False)
    password_hash = db.Column(db.String(200))
    given_name = db.Column(db.String(100))
    family_name = db.Column(db.String(100))
    organization = db.Column(db.String(200))
    job_title = db.Column(db.String(200))
    email = db.Column(db.String(200), unique=True, nullable=False)
    language = db.Column(db.String(5), default="en", nullable=False)
    timezone = db.Column(db.String(50), default="Europe/London", nullable=False)

    # oauth2 stuff
    provider = db.Column(db.String(64))  # e.g. 'google', 'local'
    provider_id = db.Column(db.String(64))  # e.g. Google's unique ID for the user

    extra_data = db.Column(db.JSON, default={})

    creation_date = db.Column(
        db.DateTime, default=datetime.datetime.utcnow, nullable=False
    )

    group_id = db.Column(db.Integer, db.ForeignKey("group.id"))
    group = db.relationship("Group")

    owned_machines = db.relationship(
        "Machine", back_populates="owner", foreign_keys="Machine.owner_id"
    )
    shared_machines = db.relationship(
        "Machine", secondary=shared_user_machine, back_populates="shared_users"
    )
    data_sources = db.relationship(
        "DataSource", secondary=user_data_source_association, back_populates="users"
    )
    ssh_keys = db.relationship("SSHKeys", uselist=False, back_populates="owner")

    data_transfer_jobs = db.relationship("DataTransferJob", back_populates="user")
    problem_reports = db.relationship("ProblemReport", back_populates="user")
    audit_events = db.relationship("Audit", back_populates="user")

    def set_password(self, password):
        self.password_hash = generate_password_hash(password)

    def check_password(self, password):
        return check_password_hash(self.password_hash, password)

    def __repr__(self):
        return f"<{self.username}>"


class AssignDataSourcesForm(FlaskForm):
    data_sources = QuerySelectMultipleField(
        "Data Sources", query_factory=lambda: DataSource.query.all()
    )
    submit = SubmitField("Assign Data Sources")


class ProtectedAssignDataSourcesView(BaseView):
    def is_visible(self):
        return False

    @expose("/", methods=("GET", "POST"))
    def index(self):
        if not current_user or not current_user.is_admin:
            return redirect("/")
        user_ids = request.args.getlist("id")
        users = User.query.filter(User.id.in_(user_ids)).all()

        form = AssignDataSourcesForm(request.form)

        if request.method == "GET":
            # Pre-select the existing data sources only if a single user is selected
            if len(users) == 1:
                form.data_sources.data = users[0].data_sources

        if request.method == "POST" and form.validate():
            for user in users:
                user.data_sources = form.data_sources.data
            db.session.commit()
            flash(f"Data sources were successfully assigned to the selected users.")
            return redirect(url_for("user.index_view"))
        return self.render("admin/assignDS.html", form=form)


class AddUserToGroupForm(Form):
    group = SelectField("Group", validators=[DataRequired()])
    submit = SubmitField("Add Users to Group")


class SetupUserForm(Form):
    group = SelectField("Group", validators=[DataRequired()])
    data_sources = QuerySelectMultipleField(
        "Data Sources", query_factory=lambda: DataSource.query.all()
    )
    submit = SubmitField("Setup User")


class ProtectedSetupUserView(BaseView):
    def is_visible(self):
        return False

    @expose("/", methods=("GET", "POST"))
    def index(self):
        if not current_user or not current_user.is_admin:
            return redirect("/")
        user_ids = request.args.getlist("id")
        users = User.query.filter(User.id.in_(user_ids)).all()

        form = SetupUserForm(request.form)
        form.group.choices = [(g.id, g.name) for g in Group.query.all()]

        if request.method == "GET":
            # Pre-select the existing data sources only if a single user is selected
            if len(users) == 1:
                form.data_sources.data = users[0].data_sources

        if request.method == "POST" and form.validate():
            group_id = form.group.data
            group = Group.query.get(group_id)
            for user in users:
                user.is_enabled = True
                user.group = group
                user.data_sources = form.data_sources.data
            db.session.commit()
            flash(f"User setup was successful.")
            return redirect(url_for("user.index_view"))

        return self.render("admin/setupuser.html", users=users, form=form)


class ProtectedAddUserToGroupView(BaseView):
    def is_visible(self):
        return False

    @expose("/", methods=("GET", "POST"))
    def index(self):
        if not current_user or not current_user.is_admin:
            return redirect("/")
        form = AddUserToGroupForm(request.form)
        form.group.choices = [(g.id, g.name) for g in Group.query.all()]

        if request.method == "POST" and form.validate():
            group_id = form.group.data
            user_ids = request.args.getlist("id")
            group = Group.query.get(group_id)
            users = User.query.filter(User.id.in_(user_ids)).all()
            for user in users:
                user.group = group
            db.session.commit()
            flash(f"Users were successfully added to the group {group.name}.")
            return redirect(url_for("user.index_view"))
        return self.render("admin/setgroup.html", form=form)


class ProtectedEnableAndAddUserToGroupView(BaseView):
    def is_visible(self):
        return False

    @expose("/", methods=("GET", "POST"))
    def index(self):
        if not current_user or not current_user.is_admin:
            return redirect("/")
        form = AddUserToGroupForm(request.form)
        form.group.choices = [(g.id, g.name) for g in Group.query.all()]
        if request.method == "POST" and form.validate():
            group_id = form.group.data
            user_ids = request.args.getlist("id")
            group = Group.query.get(group_id)
            users = User.query.filter(User.id.in_(user_ids)).all()
            for user in users:
                user.group = group
                user.is_enabled = True
            db.session.commit()
            flash(
                f"Users were successfully enabled and added to the group {group.name}."
            )
            return redirect(url_for("user.index_view"))
        return self.render("admin/setupuser.html", form=form)


class ProtectedUserModelView(ProtectedModelView):
    column_list = (
        "id",
        "is_enabled",
        "username",
        "provider",
        "given_name",
        "family_name",
        "email",
        "group",
        "is_admin",
        "creation_date",
    )
    form_columns = (
        "is_enabled",
        "is_banned",
        "is_group_admin",
        "group",
        "username",
        "password",
        "given_name",
        "family_name",
        "organization",
        "job_title",
        "language",
        "timezone",
        "email",
        "creation_date",
        "owned_machines",
        "shared_machines",
        "data_sources",
        "data_transfer_jobs",
        "is_admin",
        "provider",
        "provider_id",
    )
    column_searchable_list = ("username", "email")
    column_sortable_list = ("id", "username", "email", "creation_date")
    column_filters = ("is_enabled", "is_banned", "is_group_admin", "is_admin", "group")
    column_auto_select_related = True
    form_extra_fields = {"password": PasswordField("Password")}

    def on_model_change(self, form, model, is_created):
        if form.password.data:
            model.set_password(form.password.data)

    column_formatters = {
        "is_enabled": _color_formatter,
        "is_admin": _color_formatter,
        "provider": _color_formatter,
        "group": _color_formatter,
    }

    def scaffold_form(self):
        form_class = super(ProtectedUserModelView, self).scaffold_form()
        form_class.extra_data = JsonTextAreaField("Extra Data")
        return form_class

    @action(
        "enable_user",
        "Enable User",
        "Are you sure you want to enable the selected users?",
    )
    def action_enable_user(self, ids):
        try:
            query = User.query.filter(User.id.in_(ids))

            count = 0
            for user in query.all():
                if not user.is_enabled:
                    user.is_enabled = True
                    count += 1

            self.session.commit()

            flash(f"{count} users were successfully enabled.")
        except Exception as ex:
            if not self.handle_view_exception(ex):
                raise

            flash(f"Failed to enable users. {str(ex)}", "error")

    @action(
        "disable_user",
        "Disable User",
        "Are you sure you want to disable the selected users?",
    )
    def action_disable_user(self, ids):
        try:
            query = User.query.filter(User.id.in_(ids))

            count = 0
            for user in query.all():
                if user.is_enabled:
                    user.is_enabled = False
                    count += 1

            self.session.commit()

            flash(f"{count} users were successfully disabled.")
        except Exception as ex:
            if not self.handle_view_exception(ex):
                raise

            flash(f"Failed to disable users. {str(ex)}", "error")

    @action(
        "add_to_group",
        "Add to Group",
        "Are you sure you want to add the selected users to a group?",
    )
    def action_add_to_group(self, ids):
        return redirect(url_for("addusertogroup.index", id=ids))

    @action(
        "enable_and_add_to_group",
        "Enable and add to Group",
        "Are you sure you want to enable the selected users and add them to a group?",
    )
    def action_enable_and_add_to_group(self, ids):
        return redirect(url_for("enableandaddusertogroup.index", id=ids))

    @action(
        "assign_data_sources",
        "Assign Data Sources",
        "Are you sure you want to assign data sources to the selected users?",
    )
    def action_assign_data_sources(self, ids):
        return redirect(url_for("assigndatasources.index", id=ids))

    @action(
        "setup_user", "Setup User", "Are you sure you want to setup the selected users?"
    )
    def action_setup_user(self, ids):
        return redirect(url_for("setupuser.index", id=ids))


class DataSource(db.Model):
    """
    The DataSource model represents a source of data for users that
    they can use to copy into their machine.

    This is done by SSHing into the source_host and then running
    rsync to sync the data into the machine ip.
    """

    id = db.Column(db.Integer, primary_key=True)
    import_name = db.Column(db.String(256), nullable=False)
    is_enabled = db.Column(db.Boolean, nullable=False, default=False)
    name = db.Column(db.String, unique=True, nullable=False)
    source_username = db.Column(db.String(64), nullable=False, default="root")
    source_host = db.Column(db.String(256), nullable=False)
    source_port = db.Column(db.Integer, nullable=False, default=22)
    source_dir = db.Column(db.String(256), nullable=False)
    data_size = db.Column(db.Integer, nullable=False)  # in MB
    creation_date = db.Column(
        db.DateTime, default=datetime.datetime.utcnow, nullable=False
    )

    users = db.relationship(
        "User", secondary=user_data_source_association, back_populates="data_sources"
    )
    data_transfer_jobs = db.relationship(
        "DataTransferJob", back_populates="data_source"
    )

    def __repr__(self):
        return f"<{self.name}>"


class ProtectedDataSourceModelView(ProtectedModelView):
    column_list = (
        "id",
        "is_enabled",
        "name",
        "source_host",
        "source_dir",
        "data_size",
        "import_name",
        "creation_date",
        "users",
    )
    form_columns = (
        "name",
        "is_enabled",
        "import_name",
        "source_username",
        "source_host",
        "source_port",
        "source_dir",
        "data_size",
        "users",
        "data_transfer_jobs",
    )
    column_searchable_list = ("source_host", "source_dir", "import_name")
    column_sortable_list = (
        "id",
        "source_host",
        "data_size",
        "creation_date",
        "import_name",
    )
    column_filters = (
        "is_enabled",
        "import_name",
        "source_username",
        "source_host",
        "source_port",
        "source_dir",
        "data_size",
    )
    column_auto_select_related = True
    column_formatters = {
        "is_enabled": _color_formatter,
        "import_name": _color_formatter,
        "source_host": _color_formatter,
    }


Index("source_host_source_dir_idx", DataSource.source_host, DataSource.source_dir)


class DataTransferJobState(enum.Enum):
    RUNNING = "RUNNING"
    DONE = "DONE"
    FAILED = "FAILED"
    HIDDEN = "HIDDEN"


class DataTransferJob(db.Model):
    """
    The DataTransferJob tracks a copy from a DataSource into a Machine
    """

    id = db.Column(db.Integer, primary_key=True)
    state = db.Column(db.Enum(DataTransferJobState), nullable=False, index=True)
    user_id = db.Column(db.Integer, db.ForeignKey("user.id"))
    data_source_id = db.Column(db.Integer, db.ForeignKey("data_source.id"))
    machine_id = db.Column(db.Integer, db.ForeignKey("machine.id"))
    machine2_id = db.Column(db.Integer, db.ForeignKey("machine.id"))
    creation_date = db.Column(
        db.DateTime, default=datetime.datetime.utcnow, nullable=False
    )

    user = db.relationship("User", back_populates="data_transfer_jobs")
    data_source = db.relationship("DataSource", back_populates="data_transfer_jobs")
    machine = db.relationship(
        "Machine", back_populates="data_transfer_jobs", foreign_keys=[machine_id]
    )
    machine2 = db.relationship(
        "Machine",
        back_populates="machine_transfer_dest_jobs",
        foreign_keys=[machine2_id],
    )
    problem_reports = db.relationship(
        "ProblemReport", back_populates="data_transfer_job"
    )
    audit_events = db.relationship("Audit", back_populates="data_transfer_job")

    def __repr__(self):
        return f"<Data {self.data_source_id}>"


class ProtectedDataTransferJobModelView(ProtectedModelView):
    column_list = (
        "id",
        "state",
        "user",
        "data_source",
        "machine",
        "creation_date",
    )
    form_columns = ("state", "user", "data_source", "machine")
    column_searchable_list = ("state",)
    column_sortable_list = ("id", "state", "creation_date")
    column_filters = ("state", "user", "data_source", "machine")
    column_auto_select_related = True
    column_formatters = {
        "state": _color_formatter,
        "user": _color_formatter,
        "machine": _color_formatter,
        "data_source": _color_formatter,
    }


class MachineProvider(db.Model):
    """
    A machine provider is a local connection like local docker
    or external provider like openstack or cloud provider like aws
    """

    id = db.Column(db.Integer, primary_key=True)
    name = db.Column(db.String(100), unique=True, nullable=False)
    type = db.Column(db.String(100), nullable=False)
    customer = db.Column(db.String(100), nullable=False)
    provider_data = db.Column(JSON, default={}, nullable=False)
    creation_date = db.Column(
        db.DateTime, default=datetime.datetime.utcnow, nullable=False
    )
    machine_templates = db.relationship(
        "MachineTemplate", back_populates="machine_provider"
    )

    def __repr__(self):
        if self.customer:
            return f"<{self.name} ({self.customer})>"
        else:
            return f"<{self.name}>"

    """
    based on experience, cloud providers have the following parameters:

    azure:
      resource_group: test
      instance_type: Standard_E8s_v3
      vm_image: UbuntuLTS
    openstack-1:
      flavor: climb.group
      network_uuid: 895d68df-6cff-45a1-9399-c10109b8bfbd
      key_name: denis
      vol_size: 120
      vol_image: e09bc162-1e18-447c-a577-e6b8af2cbc61
    gcp:
      zone: europe-west2-c
      image_family: ubuntu-1804-lts
      image_project: ubuntu-os-cloud
      machine_type: n1-highmem-4
      boot_disk_size: 120GB
    aws:
      image_id: ami-0c30afcb7ab02233d
      instance_type: r5.xlarge
      key_name: awstest
      security_group_id: sg-002bd90eab458665f
      subnet_id: subnet-ffd5a396
    oracle:
      compartment_id: ocid1.compartment.oc1..aaaaaaaao4kpjckz2pjmlc...
      availability_domain: LfHB:UK-LONDON-1-AD-1
      image_id: ocid1.image.oc1.uk-london-1.aaaaaaaaoc2hx6m45bba2av...
      shape: VM.Standard2.4
      subnet_id: ocid1.subnet.oc1.uk-london-1.aaaaaaaab3zsfqtkoyxtx...
      boot_volume_size_in_gbs: 120
    """


class ProtectedMachineProviderModelView(ProtectedModelView):
    column_list = ("id", "name", "type", "customer", "creation_date")
    column_searchable_list = ("name", "type", "customer")
    column_filters = ("name", "customer")

    form_columns = (
        "name",
        "type",
        "customer",
        "creation_date",
        "provider_data",
        "machine_templates",
    )
    column_auto_select_related = True

    # Custom formatter for provider_data
    def _provider_data_formatter(view, context, model, name):
        json_data = model.provider_data
        if not json_data:
            return ""
        formatted_data = [f"{k}: {v}" for k, v in json_data.items()]
        return Markup("<br>".join(formatted_data))

    column_formatters = {
        "provider_data": _provider_data_formatter,
        "type": _color_formatter,
        "customer": _color_formatter,
    }

    def scaffold_form(self):
        form_class = super(ProtectedMachineProviderModelView, self).scaffold_form()
        form_class.provider_data = JsonTextAreaField("Provider Data")
        return form_class


software_image_table = db.Table(
    "software_image",
    db.Column(
        "software_id", db.Integer, db.ForeignKey("software.id"), primary_key=True
    ),
    db.Column("image_id", db.Integer, db.ForeignKey("image.id"), primary_key=True),
)


image_provider_table = db.Table(
    "image_provider",
    db.Column("image_id", db.Integer, db.ForeignKey("image.id"), primary_key=True),
    db.Column(
        "machine_provider_id",
        db.Integer,
        db.ForeignKey("machine_provider.id"),
        primary_key=True,
    ),
)


class Software(db.Model):
    id = db.Column(db.Integer, primary_key=True)
    name = db.Column(db.String(100), nullable=False)
    creation_date = db.Column(
        db.DateTime, default=datetime.datetime.utcnow, nullable=False
    )
    images = db.relationship(
        "Image", secondary=software_image_table, backref="softwares"
    )

    def __repr__(self):
        return f"<{self.name}>"


class ProtectedSoftwareModelView(ProtectedModelView):
    column_list = ["name", "images", "creation_date"]
    form_excluded_columns = ["id"]  # Exclude 'id' from the form
    column_formatters = {
        "images": _list_color_formatter,
    }


class Image(db.Model):
    id = db.Column(db.Integer, primary_key=True)
    name = db.Column(db.String(100), nullable=False)
    display_name = db.Column(db.String(100))
    creation_date = db.Column(
        db.DateTime, default=datetime.datetime.utcnow, nullable=False
    )
    machine_providers = db.relationship(
        "MachineProvider", secondary=image_provider_table, backref="images"
    )

    def __repr__(self):
        return f"<{self.name}>"


class ProtectedImageModelView(ProtectedModelView):
    column_list = [
        "name",
        "display_name",
        "softwares",
        "machine_providers",
        "machine_templates",
        "creation_date",
    ]
    form_excluded_columns = ["id"]  # Exclude 'id' from the form
    column_formatters = {
        "softwares": _list_color_formatter,
        "machine_templates": _list_color_formatter,
        "machine_providers": _list_color_formatter,
    }


class MachineTemplate(db.Model):
    """
    A MachineTemplate is a template from which the user builds Machines
    """

    id = db.Column(db.Integer, primary_key=True)
    name = db.Column(db.String(100), nullable=False)
    type = db.Column(db.String(100), nullable=False)
    os_username = db.Column(db.String(100), nullable=False)  # operating system username
    description = db.Column(db.String(200), nullable=True)
    creation_date = db.Column(
        db.DateTime, default=datetime.datetime.utcnow, nullable=False
    )
    memory_limit_gb = db.Column(db.Integer, nullable=True)
    cpu_limit_cores = db.Column(db.Integer, nullable=True)
    disk_size_gb = db.Column(db.Integer, nullable=True)
    image_id = db.Column(db.Integer, db.ForeignKey("image.id"))
    image = db.relationship("Image", backref="machine_templates")
    group_id = db.Column(db.Integer, db.ForeignKey("group.id"))
    group = db.relationship("Group", back_populates="machine_templates")
    machine_provider_id = db.Column(db.Integer, db.ForeignKey("machine_provider.id"))
    machine_provider = db.relationship(
        "MachineProvider", back_populates="machine_templates"
    )
    machines = db.relationship("Machine", back_populates="machine_template")
    extra_data = db.Column(db.JSON, default={})

    def __repr__(self):
        return f"<{self.name}>"


class ProtectedMachineTemplateModelView(ProtectedModelView):
    column_list = (
        "id",
        "name",
        "group",
        "type",
        "image",
        "memory_limit_gb",
        "cpu_limit_cores",
        "machine_provider",
    )
    form_columns = (
        "name",
        "type",
        "image",
        "os_username",
        "description",
        "cpu_limit_cores",
        "memory_limit_gb",
        "disk_size_gb",
        "group",
        "machine_provider",
        "machines",
        "extra_data",
    )
    column_searchable_list = ("name", "type")
    column_sortable_list = (
        "id",
        "name",
        "type",
        "creation_date",
        "memory_limit_gb",
        "cpu_limit_cores",
    )
    column_filters = ("type", "group")
    column_auto_select_related = True

    # Custom formatter for extra_data
    def _extra_data_formatter(view, context, model, name):
        json_data = model.extra_data
        if not json_data:
            return ""
        formatted_data = [f"{k}: {v}" for k, v in json_data.items()]
        return Markup("<br>".join(formatted_data))

    column_formatters = {
        "extra_data": _extra_data_formatter,
        "group": _color_formatter,
        "type": _color_formatter,
        "image": _color_formatter,
    }

    def scaffold_form(self):
        form_class = super(ProtectedMachineTemplateModelView, self).scaffold_form()
        form_class.extra_data = JsonTextAreaField("Extra Data")
        return form_class


class MachineState(enum.Enum):
    PROVISIONING = "PROVISIONING"
    READY = "READY"
    FAILED = "FAILED"
    DELETING = "DELETING"
    DELETED = "DELETED"
    STOPPED = "STOPPED"
    STOPPING = "STOPPING"
    STARTING = "STARTING"


class Machine(db.Model):
    """
    A Machine represents a container or virtual machine that the user
    uses.
    """

    id = db.Column(db.Integer, primary_key=True)
    name = db.Column(db.String(100), nullable=False)
    display_name = db.Column(db.String(100), nullable=False)
    ip = db.Column(db.String(45))
    hostname = db.Column(db.String(200), default="")
    share_token = db.Column(
        db.String(16), nullable=False, default=lambda: gen_token(16)
    )
    access_token = db.Column(
        db.String(16), nullable=False, default=lambda: gen_token(16)
    )
    state = db.Column(
        db.Enum(MachineState, native_enum=False), nullable=False, index=True
    )
    creation_date = db.Column(
        db.DateTime, default=datetime.datetime.utcnow, nullable=False
    )
    owner_id = db.Column(db.Integer, db.ForeignKey("user.id"))
    machine_template_id = db.Column(db.Integer, db.ForeignKey("machine_template.id"))

    owner = db.relationship(
        "User", back_populates="owned_machines", foreign_keys=[owner_id]
    )
    shared_users = db.relationship(
        "User", secondary=shared_user_machine, back_populates="shared_machines"
    )
    machine_template = db.relationship("MachineTemplate", back_populates="machines")
    data_transfer_jobs = db.relationship(
        "DataTransferJob",
        foreign_keys=[DataTransferJob.machine_id],
        back_populates="machine",
    )
    machine_transfer_dest_jobs = db.relationship(
        "DataTransferJob",
        foreign_keys=[DataTransferJob.machine2_id],
        back_populates="machine2",
    )
    problem_reports = db.relationship("ProblemReport", back_populates="machine")
    audit_events = db.relationship("Audit", back_populates="machine")

    def __repr__(self):
        return f"<{self.display_name}>"

    def make_url(self):
        prefix = "http://"
        mt = self.machine_template
        ed = mt.extra_data
        if ed.get("has_https"):
            prefix = "https://"
        if self.hostname:
            return prefix + self.hostname
        else:
            return prefix + self.ip

    def make_access_url(self):
        return self.make_url() + "/" + self.access_token


class ProtectedMachineModelView(ProtectedModelView):
    column_list = (
        "id",
        "display_name",
        "ip",
        "hostname",
        "state",
        "creation_date",
        "owner",
        "machine_template",
        "screenshot",
    )
    form_columns = (
        "name",
        "display_name",
        "ip",
        "hostname",
        "state",
        "share_token",
        "access_token",
        "owner",
        "shared_users",
        "machine_template",
        "data_transfer_jobs",
    )
    column_searchable_list = (
        "name",
        "ip",
        "share_token",
        "state",
    )
    column_sortable_list = (
        "id",
        "name",
        "ip",
        "state",
        "creation_date",
    )
    column_filters = ("state", "owner", "machine_template")
    column_auto_select_related = True

    def _list_thumbnail(view, context, model, name):
        if not model.state == MachineState.READY:
            return ""

        return Markup(
            f'<a target="_blank" href="{model.make_access_url()}"><img style="max-height: 50px;" src="{model.make_url()}/screenshots/screenshot-thumb.png"></a>'
        )

    column_formatters = {
        "owner": _color_formatter,
        "state": _color_formatter,
        "machine_template": _color_formatter,
        "screenshot": _list_thumbnail,
    }

    @action(
        "stop_machine",
        "Stop Machine",
        "Are you sure you want to stop the selected machines?",
    )
    def action_stop_machine(self, ids):
        for id in ids:
            try:
                stop_machine2(id)
            except Exception as e:
                logging.warning("Error stopping machine: {str(e)}")
                flash(f"Failed to stop machine with id {id}", "danger")


class ProblemReport(db.Model):
    """
    Represents a user's problem report. It always has a user and
    may also be associated with a machine or data transfer job.

    The reports are meant to be shown to admins on the admin page
    """

    id = db.Column(db.Integer, primary_key=True)
    title = db.Column(db.String(100), nullable=False)
    description = db.Column(db.Text, nullable=False)
    creation_date = db.Column(
        db.DateTime, default=datetime.datetime.utcnow, nullable=False
    )
    is_hidden = db.Column(db.Boolean, nullable=False, default=False)
    user_id = db.Column(db.Integer, db.ForeignKey("user.id"))
    user = db.relationship("User", back_populates="problem_reports")
    machine_id = db.Column(db.Integer, db.ForeignKey("machine.id"))
    machine = db.relationship("Machine", back_populates="problem_reports")
    data_transfer_job_id = db.Column(db.Integer, db.ForeignKey("data_transfer_job.id"))
    data_transfer_job = db.relationship(
        "DataTransferJob", back_populates="problem_reports"
    )


class ProtectedProblemReportModelView(ProtectedModelView):
    column_list = (
        "title",
        "description",
        "creation_date",
        "is_hidden",
        "user",
        "machine",
        "data_transfer_job",
    )
    column_searchable_list = ("title", "description")
    column_filters = ("is_hidden", "user", "machine", "data_transfer_job")
    column_auto_select_related = True
    form_columns = (
        "title",
        "description",
        "is_hidden",
        "user",
        "machine",
        "data_transfer_job",
    )


# log some stuff like logins and machine operations
class Audit(db.Model):
    id = db.Column(db.Integer, primary_key=True)
    remote_ip = db.Column(db.String(16))
    sesh_id = db.Column(db.String(2))
    action = db.Column(db.String(128))
    state = db.Column(db.String(128))
    creation_date = db.Column(db.DateTime, default=datetime.datetime.utcnow)
    finished_date = db.Column(db.DateTime)
    user_id = db.Column(db.Integer, db.ForeignKey("user.id"), index=True)
    user = db.relationship("User")
    machine_id = db.Column(db.Integer, db.ForeignKey("machine.id"), index=True)
    machine = db.relationship("Machine")
    data_transfer_job_id = db.Column(db.Integer, db.ForeignKey("data_transfer_job.id"))
    data_transfer_job = db.relationship("DataTransferJob")

    def __repr__(self):
        return f"<////{self.id}//// {self.action} -> {self.state}>"


def create_audit(action, state=None, user=None, machine=None, data_transfer_job=None):
    # to be called at the beginning of the function or block that
    # is to be audited
    audit = Audit(
        user=user,
        sesh_id=user.sesh_id if user and user.is_authenticated else None,
        action=action,
        state=state if state else "running",
        remote_ip=get_remote_address() if has_request_context() else None,
        machine=machine,
        data_transfer_job=data_transfer_job,
    )
    db.session.add(audit)
    db.session.commit()
    logging.info(f"Created audit: {audit}")
    return audit


def get_audit(audit_id):
    audit = Audit.query.filter_by(id=audit_id).first()
    if not audit:
        logging.error(f"audit {audit_id} not found")
    return audit


def update_audit(
    audit, state="running", user=None, machine=None, data_transfer_job=None
):
    audit.state = state
    if machine:
        audit.machine = machine
    if user and user.is_authenticated:
        audit.user = user
        audit.sesh_id = user.sesh_id
    if data_transfer_job:
        audit.data_transfer_job = data_transfer_job
    db.session.commit()
    logging.info(f"Updated audit: {audit}")


# the last audit update, sets the .finished_date
def finish_audit(audit, state, user=None, machine=None, data_transfer_job=None):
    audit.state = state
    if machine:
        audit.machine = machine
    if user and user.is_authenticated:
        audit.user = user
        audit.sesh_id = user.sesh_id
    if data_transfer_job:
        audit.data_transfer_job = data_transfer_job
    audit.finished_date = datetime.datetime.utcnow()
    db.session.commit()
    logging.info(f"Finished audit: {audit}")


class ProtectedAuditModelView(ProtectedModelView):
    column_list = (
        "sesh_id",
        "user",
        "remote_ip",
        "action",
        "state",
        "machine",
        "data_transfer_job",
        "creation_date",
    )
    column_searchable_list = ("action", "state")
    column_filters = (
        "sesh_id",
        "user",
        "remote_ip",
        "action",
        "state",
        "machine",
        "data_transfer_job",
        "creation_date",
    )
    column_auto_select_related = True
    form_columns = (
        "user",
        "action",
        "state",
        "machine",
        "remote_ip",
        "data_transfer_job",
        "creation_date",
        "finished_date",
    )
    column_formatters = {
        "sesh_id": _color_formatter,
        "user": _color_formatter,
        "state": _color_formatter,
        "remote_ip": _color_formatter,
        "action": _color_formatter,
        "state": _color_formatter,
        "machine": _color_formatter,
        "data_transfer_job": _color_formatter,
    }


# add flask-sqlalchemy views to flask-admin
admin.add_view(ProtectedUserModelView(User, db.session))
admin.add_view(ProtectedDataSourceModelView(DataSource, db.session))
admin.add_view(ProtectedDataTransferJobModelView(DataTransferJob, db.session))
admin.add_view(ProtectedGroupModelView(Group, db.session))
admin.add_view(ProtectedGroupWelcomePageModelView(GroupWelcomePage, db.session))
admin.add_view(ProtectedMachineProviderModelView(MachineProvider, db.session))
admin.add_view(ProtectedSoftwareModelView(Software, db.session))
admin.add_view(ProtectedImageModelView(Image, db.session))
admin.add_view(ProtectedMachineTemplateModelView(MachineTemplate, db.session))
admin.add_view(ProtectedMachineModelView(Machine, db.session))
admin.add_view(ProtectedProblemReportModelView(ProblemReport, db.session))
admin.add_view(ProtectedAuditModelView(Audit, db.session))
admin.add_view(
    ProtectedAddUserToGroupView(name="Add Users to Group", endpoint="addusertogroup")
)
admin.add_view(
    ProtectedEnableAndAddUserToGroupView(
        name="Enable Users and add to Group", endpoint="enableandaddusertogroup"
    )
)
admin.add_view(
    ProtectedAssignDataSourcesView(
        name="Assign Data Sources", endpoint="assigndatasources"
    )
)
admin.add_view(ProtectedSetupUserView(name="Setup User", endpoint="setupuser"))


# This is used in base.jinja2 to build the side bar menu
def get_main_menu():
    return [
        {
            "icon": "house",
            "name": gettext("Welcome page"),
            "href": "/",
        },
        {
            "icon": "cubes",
            "name": gettext("Machines"),
            "href": "/machines",
        },
        {
            "icon": "database",
            "name": gettext("Data"),
            "href": "/data",
        },
        {
            "icon": "gear",
            "name": gettext("Settings"),
            "href": "/settings",
        },
        {
            "icon": "users-gear",
            "name": gettext("Group"),
            "href": "/group_mgmt",
            "admin_only": True,
            "group_admin_only": True,
        },
        {
            "icon": "lightbulb",
            "name": gettext("Help"),
            "href": "/help",
        },
        {
            "icon": "book",
            "name": gettext("Citations"),
            "href": "/citations",
        },
        {
            "icon": "circle-question",
            "name": gettext("About"),
            "href": "/about",
        },
        {
            "icon": "toolbox",
            "name": gettext("Admin"),
            "href": "/admin",
            "admin_only": True,
        },
    ]


def icon(text):
    """
    Return html for fontawesome icon - solid variant.
    """
    return f'<i class="fas fa-fw fa-{ text }"></i>'


def icon_regular(text):
    """
    Return html for fontawesome icon - regular variant.
    """
    return f'<i class="far fa-fw fa-{ text }"></i>'


def email(addr):
    """
    Return html for email link with fontawesome icon.
    """
    return (
        f'<a href="mailto:{ addr }"><i class="fas fa-fw fa-envelope"></i> { addr }</a>'
    )


def external_link(addr, desc=None):
    """
    Return html for link with external-link fontawesome icon.
    """
    if not desc:
        desc = addr
    return f'<a target="_blank" href="{ addr }">{ desc } <i class="fas fa-fw fa-external-link"></i></a>'


def info(text, **kwargs):
    """
    Return html for paragraph with info icon and some text - accepts kwargs
    """
    paragraph = f'<p><i class="fas fa-fw fa-info-circle"></i> {text}</p>'
    return paragraph.format(**kwargs)


def idea(text, **kwargs):
    """
    Return html for paragraph with info lightbulb and some text - accepts kwargs
    """
    paragraph = f'<p><i class="fas fa-fw fa-lightbulb"></i> {text}</p>'
    return paragraph.format(**kwargs)


@app.errorhandler(403)
def forbidden_handler(e):
    t = gettext("Access denied")
    m = gettext("Sorry, you don't have access to that page or resource.")

    return render_template("error.jinja2", message=m, title=t, code=403), 403


# 404 error handler
@app.errorhandler(404)
def notfound_handler(e):
    t = gettext("Not found")
    m = gettext("Sorry, that page or resource could not be found.")

    return render_template("error.jinja2", message=m, title=t, code=404), 404


# 429 error handler
@app.errorhandler(429)
def toomanyrequests_handler(e):
    t = gettext("Too many requests")
    m = gettext(
        "Sorry, you're making too many requests. Please wait a while and then try again."
    )

    return render_template("error.jinja2", message=m, title=t, code=429), 429


# 500 error handler
@app.errorhandler(500)
def applicationerror_handler(e):
    t = gettext("Application error")
    m = gettext("Sorry, the application encountered a problem.")

    return render_template("error.jinja2", message=m, title=t, code=500), 500


class SwitchGroupForm(FlaskForm):
    switch_group = SelectField("Group", coerce=int, validators=[DataRequired()])
    submit = SubmitField("Submit")


def profile_complete_required(f):
    @functools.wraps(f)
    def decorated_function(*args, **kwargs):
        if not current_user.group:
            return redirect(url_for("pick_group"))
        if not current_user.is_enabled:
            return redirect(url_for("not_activated"))
        return f(*args, **kwargs)

    return decorated_function


@app.route("/switch_group", methods=["POST"])
@limiter.limit("60 per hour")
@login_required
@profile_complete_required
def switch_group():
    form = SwitchGroupForm()
    form.switch_group.choices = [(g.id, g.name) for g in Group.query.all()]

    if form.validate_on_submit():
        group_id = form.switch_group.data
        current_user.group_id = group_id
        db.session.commit()

    return redirect(url_for("welcome"))


@app.context_processor
def inject_globals():
    """Add some stuff into all templates."""

    switch_group_form = SwitchGroupForm()
    if current_user.is_authenticated:
        switch_group_form.switch_group.data = current_user.group_id
        if current_user.is_admin:
            # the admin can switch to any group
            switch_group_form.switch_group.choices = [
                (g.id, g.name) for g in Group.query.all()
            ]
        elif groups := current_user.extra_data.get("groups", []):
            switch_group_form.switch_group.choices = [
                (g.id, g.name)
                for g in db.session.query(Group)
                .filter(Group.id.in_([int(group["id"]) for group in groups]))
                .all()
            ]
        else:
            switch_group_form.switch_group.choices = []

    return {
        "icon": icon,
        "icon_regular": icon_regular,
        "email": email,
        "external_link": external_link,
        "info": info,
        "idea": idea,
        "main_menu": get_main_menu(),
        "humanize": humanize,
        "time_now": datetime.datetime.utcnow(),
        "version": version,
        "hostname": hostname,
        "LOGIN_RECAPTCHA": LOGIN_RECAPTCHA,
        "switch_group_form": switch_group_form,
        "Machine": Machine,
        "MachineState": MachineState,
        "MAIL_SENDER": MAIL_SENDER,
    }


# adds request logging to waitress
class RequestLoggingMiddleware:
    def __init__(self, app):
        self.app = app

    def __call__(self, environ, start_response):
        start_time = time.time()

        def custom_start_response(status, response_headers, exc_info=None):
            end_time = time.time()
            duration = end_time - start_time
            request_log = f"waitress: {request.remote_addr} {duration:.4f}s {request.method} {status} {request.path}"
            logging.info(request_log)
            return start_response(status, response_headers, exc_info)

        return self.app(environ, custom_start_response)


app.wsgi_app = ProxyFix(
    RequestLoggingMiddleware(app.wsgi_app), x_for=1, x_proto=1, x_host=1
)


@login_manager.user_loader
def load_user(user_id):
    """
    This is called by flask-login on every request to load the user
    """
    return User.query.filter_by(id=int(user_id)).first()


# get the user's language or pick it based on browser flags
def get_locale():
    if current_user and current_user.is_authenticated:
        if current_user.language:
            return current_user.language
    lang = request.accept_languages.best_match(["en", "zh", "sl"])
    logging.info(f"language best match: {lang}")
    return lang


def get_timezone():
    if current_user and current_user.is_authenticated:
        return current_user.timezone


babel = Babel(app, locale_selector=get_locale, timezone_selector=get_timezone)


class LoginForm(FlaskForm):
    username = StringField(
        lazy_gettext("Username or email"),
        validators=[DataRequired(), Length(min=2, max=200)],
    )
    password = PasswordField(
        lazy_gettext("Password"), validators=[DataRequired(), Length(min=8, max=100)]
    )
    submit = SubmitField("Sign In")


oauth = OAuth(app)

if os.environ.get("GOOGLE_OAUTH2_CLIENT_ID"):
    logging.info("using google logins")
    google = oauth.register(
        name="google",
        client_id=os.environ.get("GOOGLE_OAUTH2_CLIENT_ID"),
        client_secret=os.environ.get("GOOGLE_OAUTH2_CLIENT_SECRET"),
        access_token_url="https://accounts.google.com/o/oauth2/token",
        access_token_params=None,
        authorize_url="https://accounts.google.com/o/oauth2/auth",
        authorize_params=None,
        api_base_url="https://www.googleapis.com/oauth2/v1/",
        userinfo_endpoint="https://openidconnect.googleapis.com/v1/userinfo",
        client_kwargs={"scope": "email profile"},
    )

if os.environ.get("ADA2025_IRIS_IAM_OAUTH2_CLIENT_ID"):
    logging.info("using iris iam logins")
    iris_iam = oauth.register(
        name="iris_iam",
        client_id=os.environ.get("ADA2025_IRIS_IAM_OAUTH2_CLIENT_ID"),
        client_secret=os.environ.get("ADA2025_IRIS_IAM_OAUTH2_CLIENT_SECRET"),
        access_token_url="https://iris-iam.stfc.ac.uk/token",
        authorize_url="https://iris-iam.stfc.ac.uk/authorize",
        api_base_url="https://iris-iam.stfc.ac.uk/",
        server_metadata_url="https://iris-iam.stfc.ac.uk/.well-known/openid-configuration",
        client_kwargs={"scope": "email profile openid"},
    )


@app.route("/error_test")
@limiter.limit("60 per hour")
@login_required
def error_test():
    # unhandled error, used for eg: testing sentry.io integration
    if current_user.is_admin:
        raise RuntimeError("This is a test error")
    else:
        abort(404)


@app.route("/google_login")
@limiter.limit("60 per hour")
def google_login():
    # send the users to google to log in. once they're logged
    # in, they're sent back to google_authorize, where we
    # make an account for them from the data that google
    # provided
    audit = create_audit("google login")
    google = oauth.create_client("google")
    redirect_uri = url_for("google_authorize", _external=True)
    finish_audit(audit, state="ok")
    return google.authorize_redirect(redirect_uri)


@app.route("/iris_iam_login")
@limiter.limit("60 per hour")
def iris_iam_login():
    # send the users to google to log in. once they're logged
    # in, they're sent back to google_authorize, where we
    # make an account for them from the data that google
    # provided
    audit = create_audit("iris login")
    iris_iam = oauth.create_client("iris_iam")
    redirect_uri = url_for("iris_iam_authorize", _external=True)
    finish_audit(audit, state="ok")
    return iris_iam.authorize_redirect(redirect_uri)


def gen_unique_username(email, max_attempts=1000):
    # try really hard to generate a unique username from an email
    username = ""
    attempt = 0
    try:
        email_prefix = email.split("@")[0]
    except:
        email_prefix = ""
    # emails can have lots of characters, but we only want [a-Z,0-9,.]
    email_prefix = "".join([ch for ch in email_prefix if ch.isalnum() or ch == "."])

    while True:
        if not email_prefix:
            username = gen_token(16)
        elif not username:
            username = email_prefix
        else:
            username = email_prefix + "." + gen_token(4)

        if not User.query.filter_by(username=username).first():
            return username

        if attempt > max_attempts // 2:
            username = gen_token(24)
        if attempt > max_attempts:
            abort(500)

        attempt = attempt + 1


@app.route("/not_activated")
@login_required
@limiter.limit("60 per minute")
def not_activated():
    if not current_user.group:
        return redirect(url_for("pick_group"))
    if not current_user.is_enabled:
        return render_template("not_activated.jinja2", title=gettext("Not activated"))
    else:
        return redirect("/welcome")


class PickGroupForm(FlaskForm):
    group = SelectField(
        lazy_gettext("Please pick the group you want to join:"),
        validators=[DataRequired()],
    )
    submit = SubmitField(lazy_gettext("Continue"))


@app.route("/pick_group", methods=["GET", "POST"])
@limiter.limit("60 per minute")
@login_required
def pick_group():
    if current_user.group:
        return redirect(url_for("welcome"))

    form = PickGroupForm()
    public_groups = (
        db.session.query(Group).filter(Group.is_public).order_by(desc(Group.id)).all()
    )
    form.group.choices = [(g.id, g.name) for g in public_groups]

    if request.method == "POST":
        if form.validate_on_submit():
            group = Group.query.filter_by(id=form.group.data).first_or_404()
            current_user.group = group
            db.session.commit()

            def inform_group_admins(group_id, site_root):
                if not MAIL_SENDER:
                    logging.info("inform_group_admins: Mail sender not defined")
                    return
                with app.app_context():
                    group_admins = (
                        db.session.query(User)
                        .filter(
                            and_(
                                User.group_id == group_id,
                                User.is_group_admin,
                                User.is_enabled,
                            )
                        )
                        .all()
                    )
                    if not group_admins:
                        logging.error(f"No group admins for group id: {group_id}")
                        return
                    emails_to = [ga.email for ga in group_admins]
                    logging.info(
                        f"Sending email about new user to group admins: {emails_to}"
                    )
                    msg = Message(
                        "New user in Ada group", sender=MAIL_SENDER, bcc=emails_to
                    )
                    msg.body = f"""Hi,

A new user has picked your group on Ada Data Analysis.

The user won't be able to do anything until a group admin approves them.

If you want to do that you need to go to Group Management on the site:

{site_root}group_mgmt

and click the green enable user account button.

You're receiving this email because you're a group admin on {site_root}.
"""
                    mail.send(msg)

            site_root = request.url_root
            threading.Thread(
                target=inform_group_admins, args=(group.id, site_root)
            ).start()
            return redirect(url_for("welcome"))
        else:
            flash("There was an error picking the group. Please try again.")
            return redirect(url_for("pick_group"))

    return render_template(
        "pick_group.jinja2",
        form=form,
        title=gettext("Setup"),
    )


@app.route("/google_authorize")
@limiter.limit("60 per hour")
def google_authorize():
    # google has authenticated the user and sent them back
    # here, make an account if they don't have one and log
    # them in
    audit = create_audit("google auth")
    try:
        google = oauth.create_client("google")
        google.authorize_access_token()
        resp = google.get("userinfo")
        if resp.status_code != 200:
            update_audit(audit, state="bad userinfo")
            raise Exception("Failed to get user info")
        user_info = resp.json()

        user = User.query.filter_by(email=user_info.get("email")).first()

        # Update or create the user
        if user:
            update_audit(audit, "existing user", user=user)
            # Update user info if needed
            user.given_name = user_info.get("given_name", user.given_name)
            user.family_name = user_info.get("family_name", user.family_name)
            user.provider = "google"
            user.provider_id = user_info.get("id", user.provider_id)
        else:
            # Create a new user
            update_audit(audit, "new user 1")
            user = User(
                username=gen_unique_username(user_info.get("email", "")),
                given_name=user_info.get("given_name", ""),
                family_name=user_info.get("family_name", ""),
                email=user_info.get("email", ""),
                provider="google",
                provider_id=user_info.get("id", ""),
                language="en",  # TODO: google gives locale, handle it here
                timezone="Europe/London",
            )
            db.session.add(user)
            update_audit(audit, "new user 2", user=user)

        db.session.commit()

        # log the user in
        user.sesh_id = gen_token(2)
        login_user(user)
        finish_audit(audit, "ok")

        return determine_redirect(session.get("share_accept_token"))

    except Exception as e:
        finish_audit(audit, "error")
        # Log the error and show an error message
        app.logger.error(e)
        flash(
            gettext(
                "An error occurred while processing your Google login. Please try again."
            ),
            "danger",
        )
        return redirect(url_for("login"))


@app.route("/iris_iam_authorize")
@limiter.limit("60 per hour")
def iris_iam_authorize():
    # iris iam has authenticated the user and sent them back
    # here, make an account if they don't have one and log
    # them in
    audit = create_audit("iris iam auth")
    try:
        iris_iam = oauth.create_client("iris_iam")
        iris_iam.authorize_access_token()
        resp = iris_iam.get("userinfo")
        if resp.status_code != 200:
            update_audit(audit, state="bad userinfo")
            logging.info(resp.status_code)
            logging.info(resp.text)
            raise Exception("Failed to get user info")
        user_info = resp.json()

        user = User.query.filter_by(email=user_info.get("email")).first()

        # Update or create the user
        if user:
            update_audit(audit, "existing user", user=user)
            # Update user info if needed
            user.given_name = user_info.get("given_name", user.given_name)
            user.family_name = user_info.get("family_name", user.family_name)
            user.provider = "iris_iam"
            user.provider_id = user_info.get("id", user.provider_id)
        else:
            # Create a new user
            update_audit(audit, "new user 1")
            user = User(
                username=gen_unique_username(user_info.get("email", "")),
                given_name=user_info.get("given_name", ""),
                family_name=user_info.get("family_name", ""),
                email=user_info.get("email", ""),
                provider="iris_iam",
                provider_id=user_info.get("id", ""),
                language="en",
                timezone="Europe/London",
            )
            db.session.add(user)
            update_audit(audit, "new user 2", user=user)

        db.session.commit()

        # log the user in
        user.sesh_id = gen_token(2)
        login_user(user)
        finish_audit(audit, "ok")

        return determine_redirect(session.get("share_accept_token"))

    except Exception as e:
        finish_audit(audit, "error")
        # Log the error and show an error message
        app.logger.error(e)
        flash(
            gettext(
                "An error occurred while processing your IRIS login. Please try again."
            ),
            "danger",
        )
        return redirect(url_for("login"))


@app.route("/impersonate/<user_id>")
@limiter.limit("60 per hour")
@login_required
@profile_complete_required
def impersonate_user(user_id):
    if not current_user.is_admin:
        abort(403)

    user_to_impersonate = User.query.filter_by(id=user_id).first_or_404()

    login_user(user_to_impersonate)
    flash("Impersonating user", "danger")
    return redirect(url_for("welcome"))


@app.route("/visit_machine/<m_id>")
@limiter.limit("60 per minute")
@login_required
@profile_complete_required
def visit_machine(m_id):
    # redirect the user to the machine
    audit = create_audit("visit machine", user=current_user)
    m = Machine.query.filter_by(id=m_id).first()
    if not m:
        finish_audit(audit, "bad machine id")
        flash("Machine not found", "danger")
        return redirect(url_for("machines"))

    update_audit(audit, machine=m)

    if current_user != m.owner and current_user not in m.shared_users:
        finish_audit(audit, "bad user")
        flash("Machine not found", "danger")
        return redirect(url_for("machines"))

    # Uxse per machine access key
    access_token = m.access_token

    if m.hostname and m.machine_template.extra_data.get("has_https"):
        machine_url = "https://" + m.hostname + "/" + access_token
    else:
        machine_url = "http://" + m.ip + "/" + access_token

    finish_audit(audit, "ok")
    return redirect(machine_url)


class UserInfoForm(FlaskForm):
    given_name = StringField(
        lazy_gettext("Given Name"), validators=[DataRequired(), Length(max=100)]
    )
    family_name = StringField(
        lazy_gettext("Family Name"), validators=[DataRequired(), Length(max=100)]
    )
    organization = StringField(
        lazy_gettext("Organization"), validators=[Length(max=200)]
    )
    job_title = StringField(lazy_gettext("Job Title"), validators=[Length(max=200)])
    email = StringField(
        lazy_gettext("Email"), validators=[DataRequired(), Email(), Length(max=200)]
    )
    language = SelectField(
        lazy_gettext("Language"),
        validators=[DataRequired()],
        choices=[
            (code, Locale.parse(code).get_display_name()) for code in ["en", "zh", "sl"]
        ],
    )
    timezone = SelectField(
        lazy_gettext("Timezone"),
        validators=[DataRequired()],
        choices=pytz.all_timezones,
    )
    password = PasswordField(lazy_gettext("New Password"), validators=[Length(max=200)])
    password_confirm = PasswordField(
        lazy_gettext("Confirm New Password"),
        validators=[
            Length(max=200),
            EqualTo("password", message=lazy_gettext("Passwords must match.")),
        ],
    )

    submit = SubmitField(lazy_gettext("Update"))


@app.route("/settings", methods=["GET", "POST"])
@limiter.limit("60 per minute")
@login_required
@profile_complete_required
def settings():
    form = UserInfoForm()

    if request.method == "POST":
        if form.validate_on_submit():
            error_msg = ""
            if form.language.data not in [x[0] for x in form.language.choices]:
                error_msg = gettext("Bad language specified")
            if form.timezone.data not in form.timezone.choices:
                error_msg = gettext("Bad timezone specified")
            if not is_name_safe(form.given_name.data):
                error_msg = gettext("Sorry, that given name is not allowed.")
            if not is_name_safe(form.family_name.data):
                error_msg = gettext("Sorry, that last name is not allowed.")
            if not is_name_safe(form.email.data):
                error_msg = gettext("Sorry, that email is not allowed.")
            if u := User.query.filter_by(email=form.email.data).first():
                if u != current_user:
                    error_msg = gettext(
                        "Sorry, that email can't be used. Please choose another or contact us for support."
                    )
            if form.password.data:
                if form.password.data != form.password_confirm.data:
                    error_msg = gettext("The passwords you entered don't match.")
                if len(form.password.data) < 8:
                    error_msg = gettext("New password has to be at least 8 characters.")

            logging.warning(f"user settings change failed: {error_msg}")
            if error_msg:
                flash(error_msg, "danger")
                return redirect(url_for("settings"))

            current_user.given_name = form.given_name.data
            current_user.family_name = form.family_name.data
            current_user.organization = form.organization.data
            current_user.job_title = form.job_title.data
            current_user.email = form.email.data
            current_user.language = form.language.data
            current_user.timezone = form.timezone.data
            if form.password.data:
                current_user.set_password(form.password.data)

            db.session.commit()

            flash(gettext("Your changes have been saved."))
            return redirect(url_for("settings"))
        else:
            error_msg = ""
            for field, errors in form.errors.items():
                for error in errors:
                    error_msg += f"{field}: {error}<br/>"

            flash(f"Sorry, the form could not be validated:<br/> {error_msg}", "danger")
            return redirect(url_for("settings"))

    elif request.method == "GET":
        form.given_name.data = current_user.given_name
        form.family_name.data = current_user.family_name
        form.organization.data = current_user.organization
        form.job_title.data = current_user.job_title
        form.email.data = current_user.email
        form.language.data = current_user.language
        form.timezone.data = current_user.timezone

    return render_template(
        "settings.jinja2",
        title=gettext("Settings"),
        form=form,
    )


@app.route("/login", methods=["GET", "POST"])
@limiter.limit("60 per hour")
def login():
    """
    Login page and login logic
    """

    # show the google login button or not
    show_google_button = False
    show_iris_iam_button = False
    if os.environ.get("GOOGLE_OAUTH2_CLIENT_ID"):
        show_google_button = True
    if os.environ.get("ADA2025_IRIS_IAM_OAUTH2_CLIENT_ID"):
        show_iris_iam_button = True

    form = LoginForm()

    # log out users who go to the login page
    if current_user.is_authenticated:
        audit = create_audit("logout", user=current_user)
        logout_user()
        finish_audit(audit, state="ok")
        flash(gettext("You've been logged out."))
        return render_template(
            "login.jinja2",
            title=gettext("Login"),
            form=form,
            show_google_button=show_google_button,
            show_iris_iam_button=show_iris_iam_button,
            show_stfc_logo=True,
        )

    # POST path
    if request.method == "POST":
        audit = create_audit("login")
        if LOGIN_RECAPTCHA:
            if not recaptcha.verify():
                finish_audit(audit, "recaptcha failed")
                flash(gettext("Could not verify captcha. Try again."), "danger")
                return render_template(
                    "login.jinja2",
                    title=gettext("Login"),
                    form=form,
                    show_google_button=show_google_button,
                    show_iris_iam_button=show_iris_iam_button,
                    show_stfc_logo=True,
                )
        if form.validate_on_submit():
            user = (
                db.session.query(User)
                .filter(
                    or_(
                        User.username == form.username.data,
                        User.email == form.username.data,
                    )
                )
                .first()
            )
            # oauth2 returning users
            if user and user.provider_id:
                if user.provider == "google":
                    # google users
                    finish_audit(audit, "google login")
                    return redirect(url_for("google_login"))
                elif user.provider == "iris_iam":
                    # iris iam users
                    finish_audit(audit, "iris iam login")
                    return redirect(url_for("iris_iam_login"))
                else:
                    finish_audit(audit, "invalid provider")
                    flash(gettext("Invalid provider"), "danger")
                    return render_template(
                        "login.jinja2",
                        title=gettext("Login"),
                        form=form,
                        show_google_button=show_google_button,
                        show_iris_iam_button=show_iris_iam_button,
                        show_stfc_logo=True,
                    )

            # oauth2 users trying to log in locally but don't have a password
            if user and user.provider != "local" and not user.password_hash:
                finish_audit(audit, "local login no pw")
                flash(
                    gettext(
                        "Sorry, you can't use a local login. Try using the login method you signed in (eg. Google) with the first time, or contact support for help.",
                    ),
                    "danger",
                )
                return render_template(
                    "login.jinja2",
                    title=gettext("Login"),
                    form=form,
                    show_google_button=show_google_button,
                    show_iris_iam_button=show_iris_iam_button,
                    show_stfc_logo=True,
                )

            # local users or oauth2 users who have set a password
            if user and user.check_password(form.password.data):
                # log user in
                user.sesh_id = gen_token(2)
                login_user(user)
                resp = determine_redirect(session.get("share_accept_token"))
                finish_audit(audit, "ok", user=user)
                return resp
            else:
                finish_audit(audit, "bad password")
                flash(gettext("Invalid username or password."), "danger")
        else:
            finish_audit(audit, "bad form")
            logging.warning(f"wtforms didn't validate form: { form.errors }")
            # technically it's not invalid but don't give that away
            flash(gettext("Invalid username or password."), "danger")

    # GET path
    next_url = request.args.get("next")
    if is_next_uri_share_accept(next_url):
        res = re.search(r"[A-Za-z0-9]{16}$", next_url)
        session["share_accept_token"] = res.group(0)

    return render_template(
        "login.jinja2",
        title=gettext("Login"),
        form=form,
        show_google_button=show_google_button,
        show_iris_iam_button=show_iris_iam_button,
        show_stfc_logo=True,
    )


class ForgotPasswordForm(FlaskForm):
    username = StringField(
        lazy_gettext(
            "Username or email of account that you have forgotten the password to"
        ),
        validators=[DataRequired(), Length(min=2, max=200)],
    )
    submit = SubmitField("Forgot Password")


@app.route("/forgot_password", methods=["GET", "POST"])
@limiter.limit(lambda: {"GET": "60 per hour", "POST": "5 per hour"}[request.method])
def forgot_password():
    if not MAIL_SENDER:
        abort(404)

    form = ForgotPasswordForm()

    if request.method == "POST":
        audit = create_audit("forgot password")

        if LOGIN_RECAPTCHA:
            if not recaptcha.verify():
                finish_audit(audit, "recaptcha failed")
                flash(gettext("Could not verify captcha. Try again."), "danger")
                return render_template(
                    "forgot_password.jinja2",
                    title=gettext("Forgot password"),
                    form=form,
                )

        if form.validate_on_submit():
            user = (
                db.session.query(User)
                .filter(
                    or_(
                        User.username == form.username.data,
                        User.email == form.username.data,
                    )
                )
                .first()
            )

            flash(
                gettext(
                    "An email has been sent to the account associated with the given username or email address (if it exists)"
                )
            )

            if not user:
                logging.info("Account doesn't exist")
                finish_audit(audit, "no account")
                return redirect(url_for("forgot_password"))

            site_root = request.url_root
            s = URLSafeTimedSerializer(ADA2025_EMAIL_LOGIN_SECRET_KEY)
            data_to_encode = [
                str(user.id),
                request.remote_addr,
            ]
            encoded_data = s.dumps(data_to_encode)
            login_link = (
                site_root + url_for("email_login", login_token=encoded_data)[1:]
            )
            threading.Thread(
                target=email_forgot_password_link,
                args=(site_root, login_link, user.id),
            ).start()

            finish_audit(audit, "ok")

            return redirect(url_for("forgot_password"))

    # GET path
    return render_template(
        "forgot_password.jinja2",
        title=gettext("Forgot password"),
        form=form,
    )


@app.route("/email_login/<login_token>")
@limiter.limit("60 per hour")
def email_login(login_token):
    audit = create_audit("email login")

    if current_user.is_authenticated:
        finish_audit(audit, "already logged in", user=current_user)
        return redirect(url_for("login"))

    s = URLSafeTimedSerializer(ADA2025_EMAIL_LOGIN_SECRET_KEY)
    try:
        if login_token in used_email_login_tokens:
            raise Exception("Token used up")
        user_id, original_ip = s.loads(login_token, max_age=1800)  # in seconds
    except Exception as e:
        logging.warning(f"token exception: {e}")
        flash(
            gettext(
                'That link is invalid or expired. Please login below or request another login link on the "Forgot Password" page.'
            ),
            "danger",
        )

        finish_audit(audit, "invalid token")
        return redirect(url_for("login"))

    if original_ip != request.remote_addr:
        flash(
            gettext(
                'Please use the email login link from the same device (IP address) that you requested it from, or request a new one on the "Forgot Password" page.'
            ),
            "danger",
        )
        finish_audit(audit, "wrong ip")
        return redirect(url_for("login"))

    user = User.query.filter_by(id=user_id).first()

    if not user:
        flash("User doesn't exist.", "danger")
        logging.info(f"User {user_id} doesn't exist")
        finish_audit(audit, "not user")
        return redirect(url_for("login"))

    login_user(user)
    logging.info(f"Logged user {current_user.id} in using email login")
    used_email_login_tokens.append(login_token)
    flash("You have been logged in successfully. You can set a new password below.")
    finish_audit(audit, "ok", user=current_user)
    return redirect(url_for("settings"))


class RegistrationForm(FlaskForm):
    username_min = 2
    username_max = 32
    username = StringField(
        lazy_gettext("Username"),
        validators=[
            DataRequired(),
            Length(min=username_min, max=username_max),
            Regexp(
                r"^[A-Za-z0-9\.]*$",
                message=gettext(
                    "Sorry, username can only contain letters, numbers, and dots."
                ),
            ),
        ],
    )
    password_min = 8
    password_max = 100
    password = PasswordField(
        lazy_gettext("Password"),
        validators=[DataRequired(), Length(min=password_min, max=password_max)],
    )
    confirm_password = PasswordField(
        lazy_gettext("Confirm Password"),
        validators=[
            DataRequired(),
            Length(min=password_min, max=password_max),
            EqualTo("password", message=lazy_gettext("Passwords must match.")),
        ],
    )
    given_name_min = 2
    given_name_max = 100
    given_name = StringField(
        lazy_gettext("Given Name"),
        validators=[DataRequired(), Length(min=given_name_min, max=given_name_max)],
    )
    family_name_min = 2
    family_name_max = 100
    family_name = StringField(
        lazy_gettext("Family Name"),
        validators=[DataRequired(), Length(min=family_name_min, max=family_name_max)],
    )
    language = SelectField(
        lazy_gettext("Language"),
        validators=[DataRequired()],
        choices=[
            (code, Locale.parse(code).get_display_name()) for code in ["en", "zh", "sl"]
        ],
    )
    timezone = SelectField(
        lazy_gettext("Timezone"),
        validators=[DataRequired()],
        choices=pytz.all_timezones,
    )
    email_min = 4
    email_max = 200
    email = StringField(
        lazy_gettext("Email"),
        validators=[DataRequired(), Email(), Length(min=email_min, max=email_max)],
    )
    organization_min = 2
    organization_max = 200
    organization = StringField(
        lazy_gettext("Organization"),
        validators=[DataRequired(), Length(min=organization_min, max=organization_max)],
    )
    job_title_min = 2
    job_title_max = 200
    job_title = StringField(
        lazy_gettext("Job Title"),
        validators=[DataRequired(), Length(min=job_title_min, max=job_title_max)],
    )
    submit = SubmitField(lazy_gettext("Register"))


@app.route("/register", methods=["GET", "POST"])
@limiter.limit("60 per hour")
def register():
    # log out users who go to the register page
    if current_user.is_authenticated:
        return redirect(url_for("login"))

    # register a user account
    form = RegistrationForm()

    if request.method == "POST":
        audit = create_audit("registration")
        if not recaptcha.verify():
            finish_audit(audit, "recaptcha failed")
            flash("Could not verify captcha. Try again.", "danger")
            return render_template(
                "register.jinja2",
                form=form,
                title=gettext("Register account"),
            )

        if form.validate_on_submit():
            error_msg = ""
            if form.language.data not in [l[0] for l in form.language.choices]:
                error_msg = gettext("Bad language specified")
            if form.timezone.data not in form.timezone.choices:
                error_msg = gettext("Bad timezone specified")
            if not is_name_safe(form.given_name.data):
                error_msg = "Sorry, that given name is not allowed."
            if not is_name_safe(form.family_name.data):
                error_msg = "Sorry, that last name is not allowed."
            if not is_name_safe(form.username.data):
                error_msg = "Sorry, that username name is not allowed."
            if not is_name_safe(form.email.data):
                error_msg = "Sorry, that email is not allowed."
            if User.query.filter_by(username=form.username.data).first():
                error_msg = gettext(
                    "Sorry, that username or email is taken. Please choose another."
                )
            if User.query.filter_by(email=form.email.data).first():
                error_msg = gettext(
                    "Sorry, that username or email is taken. Please choose another."
                )
            if error_msg:
                finish_audit(audit, "validation failed")
                logging.info(f"Registration error: {error_msg}")
                flash(error_msg, "danger")
                return render_template(
                    "register.jinja2",
                    form=form,
                    title=gettext("Register account"),
                )

            new_user = User(
                username=form.username.data,
                given_name=form.given_name.data,
                family_name=form.family_name.data,
                email=form.email.data,
                provider="local",
                provider_id="",
                language=form.language.data,
                timezone=form.timezone.data,
                organization=form.organization.data,
                job_title=form.job_title.data,
            )
            new_user.set_password(form.password.data)

            # Give new users admin's data sources TODO: remove this
            new_user.data_sources = User.query.filter_by(id=1).first().data_sources

            db.session.add(new_user)
            db.session.commit()

            login_user(new_user)

            finish_audit(audit, "ok", user=new_user)

            return redirect(url_for("welcome"))
        else:
            error_msg = ""
            for field, errors in form.errors.items():
                field = field.replace("_", " ").title()
                for error in errors:
                    error_msg += f"{field}: {error}<br/>"

            flash(f"Sorry, the form could not be validated:<br/> {error_msg}", "danger")
            return render_template(
                "register.jinja2",
                form=form,
                title=gettext("Register account"),
            )

    return render_template(
        "register.jinja2",
        form=form,
        title=gettext("Register account"),
    )


@app.route("/")
@limiter.limit("60 per minute")
def index():
    if current_user.is_authenticated:
        return redirect(url_for("welcome"))
    else:
        return render_template("landing.jinja2", title=gettext("Ada Data Analysis"))


class EditWelcomePageForm(FlaskForm):
    content = TextAreaField(
        "Content",
        render_kw={"rows": 20},
    )
    submit = SubmitField("Update Welcome Page")


@app.route("/group_mgmt", methods=["GET", "POST"])
@limiter.limit("60 per minute")
@login_required
@profile_complete_required
def group_mgmt():
    if not current_user.is_admin and not current_user.is_group_admin:
        flash("Invalid page", "danger")
        return redirect(url_for("welcome"))

    form = EditWelcomePageForm()

    if request.method == "POST":
        if form.validate_on_submit():
            group = current_user.group
            if group.welcome_page:
                group.welcome_page.content = form.content.data
                group.welcome_page.updated_date = datetime.datetime.utcnow()
            else:
                new_welcome_page = GroupWelcomePage(
                    content=form.content.data,
                    group_id=group.id,
                )
                db.session.add(new_welcome_page)
            db.session.commit()

            flash("Welcome message updated")
            return redirect(url_for("group_mgmt"))

    group_users = (
        db.session.query(User)
        .filter(
            and_(
                User.group == current_user.group,
                ~User.is_admin,  # group admins can't control other admins
                ~User.is_group_admin,
                User.id != current_user.id,
            )
        )
        .order_by(asc(User.is_enabled), desc(User.creation_date))
        .all()
    )

    group_machines = (
        db.session.query(User, Machine, MachineTemplate)
        .join(Machine, Machine.owner_id == User.id)
        .join(MachineTemplate, Machine.machine_template_id == MachineTemplate.id)
        .filter(
            and_(
                User.group_id == current_user.group_id,
                ~Machine.state.in_([MachineState.DELETING, MachineState.DELETED]),
            )
        )
        .all()
    )

    if current_user.group.welcome_page:
        form.content.data = current_user.group.welcome_page.content

    return render_template(
        "group_mgmt.jinja2",
        group_users=group_users,
        group_machines=group_machines,
        form=form,
        title=gettext("Group"),
    )


@app.route("/enable_user", methods=["POST"])
@limiter.limit("60 per minute")
@login_required
@profile_complete_required
def enable_user():
    user_id = request.json.get("user_id")

    if not user_id:
        abort(404)

    user = User.query.filter_by(id=user_id).first_or_404()

    perm_ok = current_user.is_admin or (
        current_user.is_group_admin
        and user.group == current_user.group
        and not (user.is_admin or user.is_group_admin)
    )
    if not perm_ok:
        abort(403)

    user.is_enabled = not user.is_enabled
    db.session.commit()

    def inform_enabled_user(user_id, site_root):
        if not MAIL_SENDER:
            logging.info("inform_group_admins: Mail sender not defined")
            return
        with app.app_context():
            user = User.query.filter_by(id=user_id).first()
            if not user:
                logging.error(f"No user for id: {user_id}")
                return
            email_to = user.email
            logging.info(f"Sending email enabled account to: {email_to}")
            msg = Message(
                "Ada Data Analysis account activated",
                sender=MAIL_SENDER,
                recipients=[email_to],
            )
            msg.body = f"""Hi,

Your account on Ada Data Analysis has been activated.

You can now use the site by clicking:

{site_root}

You're receiving this email because you've registered on {site_root}.
"""
            mail.send(msg)

    site_root = request.url_root
    threading.Thread(target=inform_enabled_user, args=(user.id, site_root)).start()

    return "OK"


@app.route("/disable_user", methods=["POST"])
@limiter.limit("60 per minute")
@login_required
@profile_complete_required
def disable_user():
    # disable user
    user_id = request.json.get("user_id")

    if not user_id:
        abort(404)

    user = User.query.filter_by(id=user_id).first_or_404()

    perm_ok = current_user.is_admin or (
        current_user.is_group_admin
        and user.group == current_user.group
        and not (user.is_admin or user.is_group_admin)
    )
    if not perm_ok:
        abort(403)

    user.is_enabled = not user.is_enabled
    db.session.commit()

    return "OK"


@app.route("/remove_user", methods=["POST"])
@limiter.limit("60 per minute")
@login_required
@profile_complete_required
def remove_user():
    # disable user and remove from group
    user_id = request.json.get("user_id")

    if not user_id:
        abort(404)

    user = User.query.filter_by(id=user_id).first_or_404()

    perm_ok = current_user.is_admin or (
        current_user.is_group_admin
        and user.group == current_user.group
        and not (user.is_admin or user.is_group_admin)
    )
    if not perm_ok:
        abort(403)

    user.group = None
    user.is_enabled = False
    db.session.commit()

    return "OK"


class MultiCheckboxField(QuerySelectMultipleField):
    widget = ListWidget(prefix_label=False)
    option_widget = CheckboxInput()


class SetupUser2(FlaskForm):
    data_sources = MultiCheckboxField("Data Sources", get_label="name")
    submit = SubmitField("Setup User")


@app.route("/setup_user/<user_id>", methods=["GET", "POST"])
@limiter.limit("60 per minute")
@login_required
@profile_complete_required
def setup_user(user_id):
    # assign data sources to users. This version is for group admins.
    user = User.query.filter_by(id=user_id).first_or_404()

    if not (current_user.is_group_admin or current_user.is_admin):
        flash("Invalid page", "danger")
        return redirect(url_for("welcome"))

    # Check group access right
    if user.group != current_user.group:
        flash("Invalid user selected", "danger")
        return redirect(url_for("welcome"))

    form = SetupUser2()
    form.data_sources.query_factory = (
        lambda: db.session.query(DataSource)
        .filter(
            DataSource.id.in_(
                [ds.id for ds in current_user.data_sources + user.data_sources]
            )
        )
        .order_by(desc(DataSource.id))
        .all()
    )

    if request.method == "POST":
        if form.validate_on_submit():
            # get allowed data sources by calling the query factory
            allowed_data_sources = form.data_sources.query_factory()

            # check that all submitted data sources are in the allowed data sources
            for data_source in form.data_sources.data:
                if data_source not in allowed_data_sources:
                    flash("Invalid data source selected.", "danger")
                    return redirect(url_for("welcome"))

            user.data_sources = form.data_sources.data
            db.session.commit()
            flash("Data sources for user have been updated.")
            return redirect(url_for("group_mgmt"))
        else:
            flash("Couldn't validate form")
            return redirect(url_for("welcome"))

    # GET
    form.data_sources.data = user.data_sources
    return render_template(
        "setup_user.jinja2",
        form=form,
        user=user,
        title="Group",
    )


@app.route("/logout")
@limiter.limit("60 per minute")
@login_required
def logout():
    audit = create_audit("logout", user=current_user)
    logout_user()
    finish_audit(audit, state="ok")
    return redirect(url_for("index"))


@app.route("/privacy")
@limiter.limit("60 per minute")
def privacy():
    return render_template("privacy.jinja2")


@app.route("/welcome")
@limiter.limit("60 per minute")
@login_required
@profile_complete_required
def welcome():
    # not enabled and not banned and in no group
    not_activated_users = (
        db.session.query(User)
        .filter(
            and_(
                ~User.is_enabled,
                ~User.is_banned,
                User.group_id.is_(None),
            )
        )
        .order_by(desc(User.id))
        .all()
    )

    unresolved_problem_reports = (
        db.session.query(ProblemReport)
        .filter(ProblemReport.is_hidden == False)
        .order_by(desc(ProblemReport.id))
        .all()
    )

    return render_template(
        "welcome.jinja2",
        title=gettext("Welcome page"),
        not_activated_users=not_activated_users,
        unresolved_problem_reports=unresolved_problem_reports,
        now=datetime.datetime.utcnow(),
    )


def count_machines(mt):
    # counts how many running machines there are for the given template
    running_states = [
        MachineState.PROVISIONING,
        MachineState.READY,
        MachineState.DELETING,
    ]
    return (
        db.session.query(Machine)
        .filter(
            and_(
                Machine.machine_template == mt,
                Machine.state.in_(running_states),
            )
        )
        .count()
    )


@app.route("/machines")
@limiter.limit("60 per minute")
@login_required
@profile_complete_required
def machines():
    """
    The machine page displays and controls the user's machines
    """
    if not current_user.ssh_keys:
        logging.info(f"user {current_user.id} is missing ssh keys, creating...")
        current_user.ssh_keys = gen_ssh_keys(current_user.id)
        db.session.commit()
        logging.info(f"ssh key added for {current_user.id} ok")

    # Query for user's owned machines
    owned_machines_query = db.session.query(Machine).filter(
        and_(
            Machine.owner == current_user,
            ~Machine.state.in_([MachineState.DELETED, MachineState.DELETING]),
        )
    )

    # Query for machines shared with the user
    shared_machines_query = (
        db.session.query(Machine)
        .join(shared_user_machine)
        .filter(
            and_(
                shared_user_machine.c.user_id == current_user.id,
                ~Machine.state.in_([MachineState.DELETED, MachineState.DELETING]),
            )
        )
    )

    # Combine the two queries with a UNION operation and order the result
    user_machines = (
        owned_machines_query.union(shared_machines_query)
        .order_by(Machine.id.desc())
        .all()
    )

    machine_templates = current_user.group.machine_templates
    machine_templates.sort(key=lambda mt: mt.name)

    return render_template(
        "machines.jinja2",
        title=gettext("Machines"),
        count_machines=count_machines,
        user_machines=user_machines,
        machine_templates=machine_templates,
        MachineTemplate=MachineTemplate,
        MachineState=MachineState,
        Machine=Machine,
        now=datetime.datetime.utcnow(),
        machine_format_dtj=machine_format_dtj,
    )


def contains_non_alphanumeric_chars(string):
    # alphanum or -
    for char in string:
        if not char.isalnum() and char != "-":
            return True


@app.route("/rename_machine", methods=["POST"])
@limiter.limit("60 per minute")
@login_required
@profile_complete_required
def rename_machine():
    # allow the user to rename a machine
    machine_id = request.form.get("machine_id")
    machine_new_display_name = request.form.get("machine_new_name")

    if not machine_new_display_name or not machine_id:
        flash(gettext("Invalid values for machine rename"), "danger")
        return redirect(url_for("machines"))

    if not is_name_safe(machine_new_display_name):
        flash(gettext("Invalid values for machine rename"), "danger")
        return redirect(url_for("machines"))
    try:
        machine_id = int(machine_id)
    except:
        flash(gettext("Invalid values for machine rename"), "danger")
        return redirect(url_for("machines"))

    if len(machine_new_display_name) <= 3 or len(machine_new_display_name) > 99:
        flash(gettext("New name must be between 4 and 99 characters long"), "danger")
        return redirect(url_for("machines"))

    machine = Machine.query.filter_by(id=machine_id).first()
    if not machine:
        flash(gettext("Machine to rename not found"), "danger")
        return redirect(url_for("machines"))

    # TODO: check if the new name includes a username other than CU.name

    old_display_name = machine.display_name
    machine.display_name = machine_new_display_name
    db.session.commit()

    flash(f"Machine {old_display_name} renamed to {machine_new_display_name}")
    return redirect(url_for("machines"))


@app.route("/get_machine_state/<machine_id>")
@limiter.limit("60 per minute")
@login_required
@profile_complete_required
def get_machine_state(machine_id):
    machine = Machine.query.filter_by(id=machine_id).first()
    if not machine or not (
        current_user in machine.shared_users or current_user == machine.owner
    ):
        return {"machine_state": None}
    return {"machine_state": str(machine.state)}


@app.route("/admin")
@limiter.limit("60 per minute")
@login_required
@profile_complete_required
def admin():
    if not current_user.is_admin:
        return redirect(url_for("login"))

    return render_template(
        "admin.jinja2",
        title=gettext("Admin"),
        Group=Group,
        env=os.environ,
    )


@app.route("/send_test_email", methods=["POST"])
@limiter.limit("60 per minute")
@login_required
@profile_complete_required
def send_test_email():
    def send(msg):
        with app.app_context():
            mail.send(msg)

    audit = create_audit("test email")

    if not MAIL_SENDER:
        finish_audit(audit, state="bad cfg")
        logging.error(
            "send_test_email(): MAIL_SENDER is not defined - check mail config"
        )
        abort(404)

    email_to = current_user.email
    logging.info(f"Sending test email to: {email_to}")

    if not current_user.is_admin:
        logging.info(
            "send_test_email(): Current user not admin - won't send test email."
        )
        finish_audit(audit, state="bad user")
        abort(403)

    msg = Message(
        "Ada Data Analysis test email",
        sender=MAIL_SENDER,
        recipients=[email_to],
    )
    msg.body = f"""Hi,

You have recieved this email because you requested a test email from Ada Data Analysis ({request.url_root}).
"""
    threading.Thread(target=send, args=(msg,)).start()
    logging.info(f"Emailed {email_to} a test message")
    finish_audit(audit, state="ok")

    return "OK"


@app.route("/citations")
@limiter.limit("60 per minute")
@login_required
@profile_complete_required
def citations():
    return render_template("citations.jinja2", title=gettext("Citations"))


@app.route("/about")
@limiter.limit("60 per minute")
@login_required
@profile_complete_required
def about():
    return render_template("about.jinja2", title=gettext("About"))


@app.route("/help")
@limiter.limit("60 per minute")
@login_required
@profile_complete_required
def help():
    return render_template("help.jinja2", title=gettext("Help"))


@app.route("/landing")
@limiter.limit("60 per minute")
def landing():
    return render_template("landing.jinja2", title=gettext("Ada Data Analysis"))


class ProblemReportForm(FlaskForm):
    title = StringField(lazy_gettext("Title"), validators=[DataRequired()])
    description = TextAreaField(lazy_gettext("Description"), validators=[])
    machine_id = HiddenField("machine_id")
    data_transfer_job_id = HiddenField("data_transfer_job_id")
    submit = SubmitField(lazy_gettext("Submit"))


@app.route("/report_problem", methods=["GET", "POST"])
@limiter.limit("60 per minute")
@login_required
@profile_complete_required
def report_problem():
    form = ProblemReportForm()
    if request.method == "POST":
        if form.validate_on_submit():
            machine_id = form.machine_id.data
            data_transfer_job_id = form.data_transfer_job_id.data

            # no checking - these can be null
            machine = Machine.query.filter_by(id=machine_id).first()
            data_transfer_job = DataTransferJob.query.filter_by(
                id=data_transfer_job_id
            ).first()

            problem_report = ProblemReport(
                title=form.title.data,
                description=form.description.data,
                user=current_user,
                machine=machine,
                data_transfer_job=data_transfer_job,
            )
            db.session.add(problem_report)
            db.session.commit()
            flash(gettext("Problem report submitted successfully."), "success")
            return redirect(url_for("index"))
    else:
        form.machine_id.data = request.args.get("machine_id")
        form.data_transfer_job_id.data = request.args.get("data_transfer_job_id")
        form.title.data = request.args.get("title")
        return render_template(
            "report_problem.jinja2",
            title=gettext("Help"),
            form=form,
        )


def encode_date_time(date_time):
    """
    Encode the date and time into a 6 character string
    """
    base_chars = "0123456789ABCDEFGHIJKLMNOPQRSTUVWXYZabcdefghijklmnopqrstuvwxyz"
    base = len(base_chars)

    # Encode year, month, day, hour, minute, and second separately
    encoded_parts = []
    encoded_parts.append(
        base_chars[date_time.year % 100 // 4]
    )  # Encoded year (4-year granularity)
    encoded_parts.append(
        base_chars[date_time.month - 1]
    )  # Encoded month (0-based index)
    encoded_parts.append(base_chars[date_time.day - 1])  # Encoded day (0-based index)
    encoded_parts.append(base_chars[date_time.hour])  # Encoded hour
    encoded_parts.append(base_chars[date_time.minute])  # Encoded minute
    encoded_parts.append(base_chars[date_time.second])  # Encoded second

    # Combine encoded parts into a single string
    encoded_date_time = "".join(encoded_parts)
    return encoded_date_time


def mk_safe_machine_name(username):
    """
    We need a unique name in some circumstances, so we use the username
    and encoded datetime.

    This assumes the user doesn't want to make more than 1 machine
    per second
    """
    machine_name = username + "-" + encode_date_time(datetime.datetime.utcnow())
    return machine_name


class DataTransferForm(FlaskForm):
    data_source = SelectField(
        lazy_gettext("Data Source"), validators=[DataRequired()], coerce=int
    )
    machine = SelectField(
        lazy_gettext("Destination Machine"), validators=[DataRequired()], coerce=int
    )
    submit_data_transfer = SubmitField(lazy_gettext("Submit"))


class MachineTransferForm(FlaskForm):
    machine = SelectField(
        lazy_gettext("Source Machine"), validators=[DataRequired()], coerce=int
    )
    machine2 = SelectField(
        lazy_gettext("Destination Machine"), validators=[DataRequired()], coerce=int
    )
    submit_machine_transfer = SubmitField(lazy_gettext("Submit"))


@app.route("/dismiss_datatransferjob", methods=["POST"])
@limiter.limit("60 per minute")
@login_required
@profile_complete_required
def dismiss_datatransferjob():
    """
    Endpoint for hiding the data transfer job from the data page
    by setting its state to HIDDEN
    """
    job_id = request.form.get("job_id")
    if not job_id:
        abort(404)

    job = DataTransferJob.query.filter_by(id=job_id).first()

    if not job:
        abort(404)

    if job.user != current_user:
        abort(403)

    job.state = DataTransferJobState.HIDDEN
    db.session.commit()
    return "OK"


def machine_format_dtj(machine):
    """
    Returns a set of unique formatted data transfer job entries for a specific machine.
    """
    Source = aliased(DataSource)
    jobs = (
        DataTransferJob.query.join(Source, DataTransferJob.data_source)
        .filter(
            and_(
                DataTransferJob.machine == machine,
                DataTransferJob.state == DataTransferJobState.DONE,
            )
        )
        .with_entities(Source.name)
        .distinct()
    )

    return {job[0] for job in jobs}


@app.route("/data", methods=["GET", "POST"])
@limiter.limit("60 per minute")
@login_required
@profile_complete_required
def data():
    # admin or normal user
    if current_user.is_admin:
        # the admin can use all data sources
        data_sources = DataSource.query.all()
        # the admin can copy data sources into any machine
        machines = (
            Machine.query.filter(Machine.state == MachineState.READY)
            .order_by(desc(Machine.id))
            .all()
        )

    else:
        # user's data sources
        data_sources = current_user.data_sources
        # machines they can copy data sources into
        machines = (
            Machine.query.filter(
                and_(
                    Machine.state == MachineState.READY,
                    or_(
                        Machine.owner_id == current_user.id,
                        Machine.shared_users.any(id=current_user.id),
                    ),
                )
            )
            .order_by(desc(Machine.id))
            .all()
        )

    # machines users can transfer their shared folder from/to
    # (does not include shared machines due to ssh key limitations)
    machines2 = (
        Machine.query.filter(
            and_(
                Machine.state == MachineState.READY,
                Machine.owner_id == current_user.id,
            )
        )
        .order_by(desc(Machine.id))
        .all()
    )

    # fill in the form select options
    data_transfer_form = DataTransferForm()
    machine_transfer_form = MachineTransferForm()

    data_transfer_form.data_source.choices = [
        (ds.id, f"{ds.name} ({ds.data_size} MB)") for ds in data_sources
    ]
    data_transfer_form.machine.choices = [(m.id, m.display_name) for m in machines]

    machine_transfer_form.machine.choices = [(m.id, m.display_name) for m in machines2]
    machine_transfer_form.machine2.choices = list(
        reversed(machine_transfer_form.machine.choices)
    )

    if request.method == "POST":
        # form POST

        audit = create_audit("data transfer", user=current_user)
        form1_ok = False
        form2_ok = False

        #
        # Machine to machine data transfer form
        #
        if (
            machine_transfer_form.validate_on_submit()
            and machine_transfer_form.submit_machine_transfer.data
        ):
            form1_ok = True
            machine = Machine.query.filter_by(
                id=machine_transfer_form.machine.data
            ).first()
            machine2 = Machine.query.filter_by(
                id=machine_transfer_form.machine2.data
            ).first()

            if not machine or not machine2:
                finish_audit(audit, "bad args")
                abort(404)

            if machine not in machines2 or machine2 not in machines2:
                finish_audit(audit, "bad permissions")
                abort(403)

            if machine.id == machine2.id:
                flash(gettext("You can't transfer from a machine to itself."), "danger")
                finish_audit(audit, "bad form")
                return redirect(url_for("data"))

            # checks ok

            job = DataTransferJob(
                machine_id=machine.id,
                machine2_id=machine2.id,
                state=DataTransferJobState.RUNNING,
                user=current_user,
            )
            # TODO allow users to change this
            copy_dir_path = "/home/ubuntu/"

            db.session.add(job)
            db.session.commit()

            threading.Thread(
                target=start_machine_transfer, args=(job.id, audit.id, copy_dir_path)
            ).start()

            flash(gettext("Starting machine data transfer."))

            return redirect(url_for("data"))

        #
        # Data transfer form
        #
        if (
            data_transfer_form.validate_on_submit()
            and data_transfer_form.submit_data_transfer.data
        ):
            form2_ok = True
            machine = Machine.query.filter_by(
                id=data_transfer_form.machine.data
            ).first()
            data_source = DataSource.query.filter_by(
                id=data_transfer_form.data_source.data
            ).first()

            if not machine or not data_source:
                finish_audit(audit, "bad args")
                abort(404)

            if machine not in machines or data_source not in data_sources:
                finish_audit(audit, "bad permissions")
                abort(403)

            # security checks ok

            job = DataTransferJob(
                state=DataTransferJobState.RUNNING,
                user=current_user,
                data_source=data_source,
                machine=machine,
            )
            update_audit(audit, machine=machine, data_transfer_job=job)
            db.session.add(job)
            db.session.commit()
            threading.Thread(
                target=start_data_transfer, args=(job.id, audit.id)
            ).start()

            flash(gettext("Starting data transfer. Refresh page to update status."))
            return redirect(url_for("data"))

        if not (form1_ok or form2_ok):
            finish_audit(audit, "bad form")
            flash(
                gettext("The transfer job submission could not be validated."), "danger"
            )
            return redirect(url_for("data"))

    else:
        # GET
        sorted_jobs = (
            DataTransferJob.query.filter(DataTransferJob.user_id == current_user.id)
            .filter(DataTransferJob.state != DataTransferJobState.HIDDEN)
            .order_by(desc(DataTransferJob.id))
            .all()
        )
        return render_template(
            "data.jinja2",
            title=gettext("Data"),
            data_transfer_form=data_transfer_form,
            machine_transfer_form=machine_transfer_form,
            sorted_jobs=sorted_jobs,
        )


@log_function_call
def do_rsync(source_host, source_port, source_dir, dest_host, dest_dir, key_path=None):
    try:
        key_cmd = ""
        if key_path:
            key_cmd = f"-i {key_path}"

        # Construct the rsync command
        rsync_cmd = (
            f"rsync --include='/*/.*' --exclude='/.*' -avz -e 'ssh {key_cmd} -o StrictHostKeyChecking=no -o UserKnownHostsFile=/dev/null' "
            f"{source_dir} {dest_host}:{dest_dir}"
        )
        logging.info(rsync_cmd)

        # Construct the ssh command to run the rsync command on the source_host
        ssh_cmd = (
            f"ssh -p {source_port} -o StrictHostKeyChecking=no -o UserKnownHostsFile=/dev/null "
            f'{source_host} "{rsync_cmd}"'
        )
        logging.info(ssh_cmd)

        # Execute the ssh command
        subprocess.run(ssh_cmd, shell=True, check=True, stderr=subprocess.PIPE)

        logging.info("Data transfer completed successfully.")
        return True

    except Exception as e:
        logging.exception("Error occurred during data transfer: ")
        return False


@log_function_call
def start_data_transfer(job_id, audit_id):
    """
    Thread function that takes a job and runs the data transfer
    """
    with app.app_context():
        audit = get_audit(audit_id)
        result = None
        job = DataTransferJob.query.filter_by(id=job_id).first()
        if not job:
            finish_audit(audit, "bad job id")
            logging.error(f"job {job_id} not found!")
        else:
            result = do_rsync(
                source_host=f"{job.data_source.source_username}@{job.data_source.source_host}",
                source_port=job.data_source.source_port,
                source_dir=job.data_source.source_dir,
                dest_host=f"{job.machine.machine_template.os_username}@{job.machine.ip}",
                dest_dir="",
            )

        if result:
            finish_audit(audit, "ok")
            job.state = DataTransferJobState.DONE
        else:
            finish_audit(audit, "error")
            job.state = DataTransferJobState.FAILED
        db.session.commit()


@log_function_call
def start_machine_transfer(job_id, audit_id, copy_dir_path):
    """
    Thread function that takes a job and copies some directory between machines
    """
    with app.app_context():
        audit = get_audit(audit_id)
        result = None
        job = DataTransferJob.query.filter_by(id=job_id).first()
        if not job:
            finish_audit(audit, "bad job id")
            logging.error(f"job {job_id} not found!")
        else:
            result = do_rsync(
                source_host=f"ubuntu@{job.machine.ip}",
                source_port=22,
                source_dir=copy_dir_path,
                dest_host=f"ubuntu@{job.machine2.ip}",
                dest_dir=copy_dir_path,
                key_path="/home/ubuntu/.ssh/ada-id_rsa",
            )

        if result:
            finish_audit(audit, "ok")
            job.state = DataTransferJobState.DONE
        else:
            finish_audit(audit, "error")
            job.state = DataTransferJobState.FAILED
        db.session.commit()


@app.route("/share_machine/<machine_id>")
@limiter.limit("60 per minute")
@login_required
@profile_complete_required
def share_machine(machine_id):
    """
    Shows the share page
    """
    try:
        machine_id = int(machine_id)
    except:
        abort(404)

    machine = Machine.query.filter_by(id=machine_id).first_or_404()

    perm_ok = current_user == machine.owner or current_user in machine.shared_users

    if not perm_ok:
        flash("You can't share that machine", "danger")
        return redirect(url_for("welcome"))

    s = URLSafeTimedSerializer(ADA2025_SHARE_TOKEN_SECRET_KEY)
    timed_share_token = s.dumps(machine.share_token)

    return render_template(
        "share.jinja2",
        title=gettext("Machines"),
        machine=machine,
        timed_share_token=timed_share_token,
    )


@app.route("/share_accept/<timed_share_token>")
@limiter.limit("60 per hour")
@login_required
@profile_complete_required
def share_accept(timed_share_token):
    """
    This is the endpoint hit by the user accepting a share
    """
    audit = create_audit("share accept", user=current_user)

    s = URLSafeTimedSerializer(ADA2025_SHARE_TOKEN_SECRET_KEY)
    try:
        share_token = s.loads(timed_share_token, max_age=1800)  # in seconds
    except Exception as e:
        logging.warning(f"token exception: {e}")
        flash(
            "That share link has expired. Please request a new one from the machine's owner.",
            "danger",
        )
        finish_audit(audit, "invalid token")
        return redirect(url_for("machines"))

    machine = Machine.query.filter_by(share_token=share_token).first()

    if not machine:
        finish_audit(audit, "bad token")
        flash(gettext("Machine not found."))
        return redirect(url_for("machines"))
    else:
        update_audit(audit, state="running", machine=machine)

    if current_user == machine.owner:
        finish_audit(audit, "is owner")
        flash(gettext("You own that machine."))
        return redirect(url_for("machines"))
    if current_user in machine.shared_users:
        finish_audit(audit, "already shared")
        flash(gettext("You already have that machine."))
        return redirect(url_for("machines"))

    machine.shared_users.append(current_user)
    db.session.commit()
    finish_audit(audit, "ok")
    flash(gettext("Shared machine has been added to your account."))
    return redirect(url_for("machines"))


@app.route("/share_revoke/<machine_id>")
@limiter.limit("60 per hour")
@login_required
@profile_complete_required
def share_revoke(machine_id):
    """
    The owner revokes all shares. We do this by removing shared_users
    and resetting the machine share token
    """
    audit = create_audit("share revoke", user=current_user)
    machine = Machine.query.filter_by(id=machine_id).first()
    if not machine:
        finish_audit(audit, "no machine")
        flash(gettext("That machine could not be found"), "danger")
        return redirect(url_for("machines"))

    update_audit(audit, machine=machine)

    if current_user != machine.owner:
        finish_audit(audit, "not owner")
        flash(gettext("You can't revoke shares on a machine you don't own."), "danger")
        return redirect(url_for("machines"))

    machine.share_token = gen_token(16)
    machine.shared_users = []
    finish_audit(audit, "ok")
    db.session.commit()
    flash(
        gettext(
            "Shares for machine have been removed and a new share link has been generated"
        )
    )
    return redirect(url_for("machines"))


@app.route("/metrics")
def metrics():
    machines_counts = collections.defaultdict(int)
    audits_counts = collections.defaultdict(int)
    users_counts = collections.defaultdict(int)

    # Perform a join on Machine and MachineTemplate
    machines = (
        db.session.query(Machine, MachineTemplate)
        .join(MachineTemplate, Machine.machine_template_id == MachineTemplate.id)
        .all()
    )

    machines_var_names = [
        "group_id",
        "machine_template_id",
        "machine_template_type",
        "owner_id",
        "machine_template_cpu",
        "machine_template_mem",
        "machine_template_disk_gb",
        "state",
    ]
    for machine, machine_template in machines:
        machines_counts[
            (
                machine_template.group_id,
                machine_template.id,
                machine_template.type,
                machine.owner_id,
                machine_template.cpu_limit_cores,
                machine_template.memory_limit_gb,
                machine_template.disk_size_gb,
                machine.state,
            )
        ] += 1

    audit_var_names = [
        "user_id",
        "action_name",
        "state_name",
    ]
    for audit in Audit.query.all():
        audits_counts[
            (
                audit.user_id,
                audit.action,
                audit.state,
            )
        ] += 1

    user_var_names = [
        "is_enabled",
        "group_id",
    ]
    for user in User.query.all():
        users_counts[
            (
                user.is_enabled,
                user.group_id,
            )
        ] += 1

    out = ""

    for count_keys, machines_count in machines_counts.items():
        labels_dict = {
            var_name: key for var_name, key in zip(machines_var_names, count_keys)
        }
        labels_str = ", ".join(f'{k}="{v}"' for k, v in labels_dict.items())
        out += f"machines{{{labels_str}}} {machines_count}\n"

    for count_keys, audits_count in audits_counts.items():
        labels_dict = {
            var_name: key for var_name, key in zip(audit_var_names, count_keys)
        }
        labels_str = ", ".join(f'{k}="{v}"' for k, v in labels_dict.items())
        out += f"audit{{{labels_str}}} {audits_count}\n"

    for count_keys, users_count in users_counts.items():
        labels_dict = {
            var_name: key for var_name, key in zip(user_var_names, count_keys)
        }
        labels_str = ", ".join(f'{k}="{v}"' for k, v in labels_dict.items())
        out += f"user{{{labels_str}}} {users_count}\n"

    return out


@app.route("/new_machine", methods=["POST"])
@limiter.limit("100 per day, 10 per minute, 1/3 seconds")
@login_required
@profile_complete_required
def new_machine():
    """
    Launches thread to create the container/vm
    """
    machine_template_id = request.form.get("machine_template_id", "")
    audit = create_audit("create machine", user=current_user)

    mt = MachineTemplate.query.filter_by(id=machine_template_id).first()
    if not mt:
        finish_audit(audit, "bad mt")
        flash("You can't launch that machine template")
        return redirect(url_for("machines"))

    if quota := mt.extra_data.get("quota"):
        if count_machines(mt) >= quota:
            finish_audit(audit, "template quota exceeded")
            flash("Quota for template exceeded", "danger")
            return redirect(url_for("machines"))

    machine_name = mk_safe_machine_name(current_user.username)

    m = Machine(
        name=machine_name,
        display_name=machine_name,
        ip="",
        state=MachineState.PROVISIONING,
        owner=current_user,
        shared_users=[],
        machine_template=mt,
    )
    update_audit(audit, machine=m)

    logging.info("starting new machine thread")

    if mt.type == "docker":
        target = DockerService.start
    elif mt.type == "libvirt":
        target = LibvirtService.start
    elif mt.type == "openstack":
        target = OpenStackService.start
    else:
        raise RuntimeError(mt.type)

    db.session.add(m)
    db.session.commit()

    threading.Thread(target=target, args=(m.id, audit.id)).start()
    flash(
        gettext("Creating machine."),
        category="success",
    )
    return redirect(url_for("machines"))


@app.route("/shutdown_machine", methods=["POST"])
@limiter.limit("100 per day, 10 per minute, 1/3 seconds")
@login_required
@profile_complete_required
def shutdown_machine():
    """
    Start thread to shutdown machine
    """

    # sanity checks
    audit = create_audit("shutdown machine", user=current_user)
    machine_id = request.form.get("machine_id")

    if not machine_id:
        finish_audit(audit, "machine_id missing")
        logging.warning(f"machine_id parameter missing: {machine_id}")
        abort(404)

    try:
        machine_id = int(machine_id)
    except Exception:
        finish_audit(audit, "machine_id bad")
        logging.warning(f"machine_id not int: {machine_id}")
        abort(404)

    m = Machine.query.filter_by(id=machine_id).first()
    if not m:
        finish_audit(audit, "machine not found")
        abort(404)

    update_audit(audit, machine=m)

    if not current_user.is_admin and not current_user == m.owner:
        finish_audit(audit, "bad user")
        logging.warning(
            f"user {current_user.id} is not the owner of machine {machine_id} nor admin"
        )
        abort(403)
    if m.state != MachineState.READY:
        logging.warning(
            f"machine {machine_id} is not in correct state for shutdown: {m.state}"
        )

    mt = m.machine_template

    if mt.type == "docker":
        raise NotImplementedError(mt.type)
    elif mt.type == "libvirt":
        raise NotImplementedError(mt.type)
    elif mt.type == "openstack":
        target = OpenStackService.shut_down
    else:
        raise RuntimeError(mt.type)

    m.state = MachineState.STOPPING
    db.session.commit()

    threading.Thread(target=target, args=(m.id, audit.id)).start()
    flash(gettext("Shutting down machine"), category="success")
    return redirect(url_for("machines"))


@app.route("/resume_machine", methods=["POST"])
@limiter.limit("100 per day, 10 per minute, 1/3 seconds")
@login_required
@profile_complete_required
def resume_machine():
    """
    Start thread to resume machine
    """

    # sanity checks
    audit = create_audit("resume machine", user=current_user)
    machine_id = request.form.get("machine_id")

    if not machine_id:
        finish_audit(audit, "machine_id missing")
        logging.warning(f"machine_id parameter missing: {machine_id}")
        abort(404)

    try:
        machine_id = int(machine_id)
    except Exception:
        finish_audit(audit, "machine_id bad")
        logging.warning(f"machine_id not int: {machine_id}")
        abort(404)

    m = Machine.query.filter_by(id=machine_id).first()
    if not m:
        finish_audit(audit, "machine not found")
        abort(404)

    update_audit(audit, machine=m)

    if not current_user.is_admin and not current_user == m.owner:
        finish_audit(audit, "bad user")
        logging.warning(
            f"user {current_user.id} is not the owner of machine {machine_id} nor admin"
        )
        abort(403)
    if m.state != MachineState.STOPPED:
        logging.warning(
            f"machine {machine_id} is not in correct state for resuming: {m.state}"
        )

    mt = m.machine_template

    if mt.type == "docker":
        raise NotImplementedError(mt.type)
    elif mt.type == "libvirt":
        raise NotImplementedError(mt.type)
    elif mt.type == "openstack":
        target = OpenStackService.resume
    else:
        raise RuntimeError(mt.type)

    m.state = MachineState.STARTING
    db.session.commit()

    threading.Thread(target=target, args=(m.id, audit.id)).start()

    flash(gettext("Resuming machine."), category="success")
    return redirect(url_for("machines"))


@app.route("/stop_machine", methods=["POST"])
@limiter.limit("100 per day, 10 per minute, 1/3 seconds")
@login_required
@profile_complete_required
def stop_machine():
    """
    Start thread to stop machine
    """

    # sanity checks
    audit = create_audit("stop machine", user=current_user)
    machine_id = request.form.get("machine_id")

    if not machine_id:
        finish_audit(audit, "machine_id missing")
        logging.warning(f"machine_id parameter missing: {machine_id}")
        abort(404)

    try:
        machine_id = int(machine_id)
    except Exception:
        finish_audit(audit, "machine_id bad")
        logging.warning(f"machine_id not int: {machine_id}")
        abort(404)

    machine = Machine.query.filter_by(id=machine_id).first()
    if not machine:
        finish_audit(audit, "machine not found")
        abort(404)

    update_audit(audit, machine=machine)

    if not current_user.is_admin and not current_user == machine.owner:
        finish_audit(audit, "bad user")
        logging.warning(
            f"user {current_user.id} is not the owner of machine {machine.id} nor admin"
        )
        abort(403)
    if machine.state not in [
        MachineState.READY,
        MachineState.FAILED,
    ]:
        logging.warning(
            f"machine {machine.id} is not in correct state for deletion: {machine.state}"
        )
        flash(
            gettext("Machine cannot be stopped in its current state."),
            category="danger",
        )
        return redirect(url_for("machines"))

    # let's go
    stop_machine2(machine.id, audit.id)

    flash(gettext("Deleting machine"), category="success")
    return redirect(url_for("machines"))


def stop_machine2(machine_id, audit_id=None):
    # we split this off into a separate function so it can be called
    # in flask-admin actions

    if not audit_id:
        audit = create_audit("stop machine", user=current_user)
    else:
        audit = Audit.query.filter_by(id=audit_id).first()

    machine = Machine.query.filter_by(id=machine_id).first()

    update_audit(audit, machine=machine)

    if machine.machine_template.type == "docker":
        target = DockerService.stop
    elif machine.machine_template.type == "libvirt":
        target = LibvirtService.stop
    elif machine.machine_template.type == "openstack":
        target = OpenStackService.stop
    else:
        raise RuntimeError(machine.machine_template.type)

    # good to go
    logging.info(f"deleting machine with machine id {machine_id}")
    machine.state = MachineState.DELETING
    db.session.commit()

    threading.Thread(target=target, args=(machine.id, audit.id)).start()


@app.route("/unshare_machine_from_self", methods=["POST"])
@limiter.limit("60 per minute")
@login_required
@profile_complete_required
def unshare_machine_from_self():
    # sanity checks
    audit = create_audit("unshare machine from self", user=current_user)
    machine_id = request.form.get("machine_id")

    if not machine_id:
        finish_audit(audit, "machine_id missing")
        logging.warning(f"machine_id parameter missing: {machine_id}")
        abort(404)

    try:
        machine_id = int(machine_id)
    except Exception:
        finish_audit(audit, "machine_id bad")
        logging.warning(f"machine_id not int: {machine_id}")
        abort(404)

    machine = Machine.query.filter_by(id=machine_id).first()
    if not machine:
        finish_audit(audit, "machine not found")
        abort(404)

    update_audit(audit, machine=machine)

    if current_user == machine.owner:
        finish_audit(audit, "bad user")
        logging.warning(
            f"user {current_user.id} is the owner of machine {machine.id} - can't unshare from self."
        )
        abort(403)

    # perform action
    logging.info(
        f"Removing access for user {current_user} from machine with machine id {machine.id}"
    )
    machine.shared_users.remove(current_user)
    db.session.commit()

    flash(gettext("Removed machine from list"), category="success")
    return redirect(url_for("machines"))


@app.route("/unshare_machine", methods=["POST"])
@limiter.limit("60 per minute")
@login_required
@profile_complete_required
def unshare_machine():
    user_id = request.json.get("user_id")
    machine_id = request.json.get("machine_id")

    if not user_id:
        abort(404)

    if not machine_id:
        abort(404)

    user = User.query.filter_by(id=user_id).first_or_404()
    machine = Machine.query.filter_by(id=machine_id).first_or_404()

    perm_ok = machine.owner == current_user
    if not perm_ok:
        abort(403)

    machine.shared_users.remove(user)
    db.session.commit()

    return "OK"


@log_function_call
def run_machine_command(machine, command):
    escaped_command = shlex.quote(command)
    host = f"{machine.machine_template.os_username}@{machine.ip}"
    cmd = f"ssh -oUserKnownHostsFile=/dev/null -oStrictHostKeyChecking=no {host} bash -c {escaped_command}"
    logging.info(f"running command: {cmd}")

    process = subprocess.Popen(
        cmd, shell=True, stdout=subprocess.PIPE, stderr=subprocess.PIPE
    )
    stdout, stderr = process.communicate()

    logging.debug(f"stdout: {stdout}")
    logging.debug(f"stderr: {stderr}")

    if process.returncode != 0:
        raise RuntimeError("Command failed")


@log_function_call
def wait_for_nginx(machine, timeout=120):
    ssh = paramiko.SSHClient()
    ssh.set_missing_host_key_policy(paramiko.AutoAddPolicy())

    start_time = time.time()

    while time.time() - start_time < timeout:
        try:
            ssh.connect(machine.ip, username=machine.machine_template.os_username)
            stdin, stdout, stderr = ssh.exec_command("ps -A | grep [n]ginx")
            output = stdout.read().decode().strip()

            if "nginx" in output:
                logging.info("Nginx process found, the VM seems ready.")
                break
            else:
                logging.info("Nginx process not found, retrying in 5 seconds...")
                time.sleep(5)

        except Exception as e:
            logging.info(f"wait_for_nginx: looping again: {str(e)}")
            time.sleep(5)

        finally:
            ssh.close()


@log_function_call
def configure_nginx(machine, service_type="systemd"):
    # this function replaces the nginx access token and sets a new cookie value
    # it can be used on machine set up, and when we want to kick users out

    wait_for_nginx(machine)

    new_access_token = machine.access_token
    new_cookie_value = gen_token(16)

    ssh = paramiko.SSHClient()
    ssh.set_missing_host_key_policy(paramiko.WarningPolicy())

    # Connect to the remote machine
    ssh.connect(machine.ip, username=machine.machine_template.os_username)
    sftp = ssh.open_sftp()

    # Fetch the existing configuration
    sftp.get(
        "/etc/nginx/sites-enabled/nginx-ada.conf", f"{new_access_token}_nginx.conf"
    )

    # Replace the placeholders in the configuration
    with open(f"{new_access_token}_nginx.conf", "r") as f:
        config = f.read()

    config = re.sub(
        r"location /[a-zA-Z0-9]{16} ",
        rf"location /{new_access_token} ",
        config,
    )
    config = re.sub(
        r"session=[a-zA-Z0-9]{16};",
        rf"session={new_cookie_value};",
        config,
    )
    config = re.sub(
        r'cookie_session != "[a-zA-Z0-9]{16}"',
        rf'cookie_session != "{new_cookie_value}"',
        config,
    )
    config = re.sub(
        r"limit_req zone=mylimit;",
        r"limit_req zone=mylimit burst=30 nodelay;",
        config,
    )

    with open(f"{new_access_token}_nginx.conf", "w") as f:
        f.write(config)

    # Upload the new configuration to a temporary location in the remote machine
    sftp.put(f"{new_access_token}_nginx.conf", "/tmp/nginx.conf")

    # Use sudo to move the configuration to its final location
    stdin, stdout, stderr = ssh.exec_command(
        "sudo mv /tmp/nginx.conf /etc/nginx/sites-enabled/nginx-ada.conf"
    )
    exit_status = stdout.channel.recv_exit_status()  # Wait for exec_command to finish

    # Restart nginx
    if service_type == "systemd":
        stdin, stdout, stderr = ssh.exec_command("sudo systemctl restart nginx")
        exit_status = (
            stdout.channel.recv_exit_status()
        )  # Wait for exec_command to finish
    elif service_type == "direct":
        stdin, stdout, stderr = ssh.exec_command(
            "sudo pkill -QUIT nginx && sudo nohup nginx &"
        )
        exit_status = (
            stdout.channel.recv_exit_status()
        )  # Wait for exec_command to finish

    sftp.close()
    ssh.close()


class VirtService(ABC):
    @staticmethod
    def set_app(app):
        # maybe the parts that need the app context should be abstracted into callbacks, or maybe that TOO abstract
        VirtService.app = app

    @staticmethod
    @abstractmethod
    def start(m_id: int, audit_id: int):
        pass

    @staticmethod
    @abstractmethod
    def stop(m_id: int, audit_id: int):
        pass


class OpenStackService(VirtService):
    # Function to create a new VM from an image
    @log_function_call
    @staticmethod
    def start(m_id: int, audit_id):
        with OpenStackService.app.app_context():
            audit = get_audit(audit_id)
            try:
                m = Machine.query.filter_by(id=m_id).first()
                mt = m.machine_template
                mp = mt.machine_provider

                vm_name = m.name
                flavor_name = mt.extra_data.get("flavor_name")
                network_uuid = mt.extra_data.get("network_uuid")
                vol_size = mt.extra_data.get("vol_size")
                security_groups = mt.extra_data.get("security_groups", [])
                vol_image = mt.image.name

                conn, env = OpenStackService.conn_from_mp(mp)

                # Find the network by UUID
                network = conn.network.get_network(network_uuid)
                if not network:
                    raise ValueError(f"OpenStack network {network_uuid} not found.")

                # Find the flavor by name
                flavor = conn.compute.find_flavor(flavor_name)
                if not flavor:
                    raise ValueError(f"OpenStack flavor {flavor_name} not found.")

                image = conn.compute.find_image(vol_image)
                if not image:
                    raise ValueError(f"OpenStack image {vol_image} not found.")

                if vol_size:
                    # Create a bootable volume from the specified image
                    cinder = cinderclient.Client("3", session=conn.session)

                    volume = cinder.volumes.create(
                        size=vol_size,
                        imageRef=image.id,
                        name=f"{vm_name}_boot",
                    )

                    OpenStackService.wait_for_volume(env, volume.id)

                    # Create the server (VM)
                    server = conn.compute.create_server(
                        name=vm_name,
                        flavor_id=flavor.id,
                        networks=[{"uuid": network_uuid}],
                        security_groups=security_groups,
                        block_device_mapping_v2=[
                            {
                                "boot_index": "0",
                                "uuid": volume.id,
                                "source_type": "volume",
                                "destination_type": "volume",
                                "delete_on_termination": True,
                            }
                        ],
                    )
                else:
                    server = conn.compute.create_server(
                        name=vm_name,
                        flavor_id=flavor.id,
                        networks=[{"uuid": network_uuid}],
                        security_groups=security_groups,
                        image_id=image.id,
                    )

                OpenStackService.wait_for_vm_state(
                    env, server.id, "ACTIVE", timeout=2400
                )

                # wait for an ip
                m.ip = OpenStackService.wait_for_vm_ip(conn, server.id, network.id)

                time.sleep(2)

                # assign floating ip if configured
                if mt.extra_data.get("assign_floating_ip"):
                    m.ip = OpenStackService.assign_floating_ip(env, server.id)

                # try to get the hostname, if the ip has one
                try:
                    m.hostname = get_hostname(m.ip)
                except:
                    logging.warning(f"Couldn't get openstack hostname for {m.ip}")
                    m.hostname = ""

                if hostname_postfix := mt.extra_data.get("hostname_postfix"):
                    m.hostname = (
                        misc.dnscrypto.encode_ip(m.ip, ADA2025_DNS_SECRET_KEY)
                        + hostname_postfix
                    )

                configure_nginx(m)
                keys.deploy_user_keys_to_machine(
                    m.ip,
                    m.owner.ssh_keys.private_key,
                    m.owner.ssh_keys.public_key,
                    m.owner.ssh_keys.authorized_keys,
                )

                m.state = MachineState.READY
                finish_audit(audit, "ok")
                db.session.commit()

            except Exception:
                finish_audit(audit, "failed")
                logging.exception("Couldn't start openstack vm: ")
                m.state = MachineState.FAILED
                db.session.commit()

    @staticmethod
    def stop(m_id: int, audit_id: int):
        with OpenStackService.app.app_context():
            audit = get_audit(audit_id)
            try:
                m = Machine.query.filter_by(id=m_id).first()
                mt = m.machine_template
                mp = mt.machine_provider
                conn, _ = OpenStackService.conn_from_mp(mp)

                # Check if the server exists
                server = conn.compute.find_server(m.name)
                # Try to delete the server
                conn.compute.delete_server(server)
                finish_audit(audit, "ok")
                logging.info(f"OpenStack VM {m.name} deleted successfully.")

            except Exception:
                finish_audit(audit, "error")
                logging.exception("Couldn't stop openstack vm: ")
            m.state = MachineState.DELETED
            db.session.commit()

    @staticmethod
    def shut_down(m_id: int, audit_id: int):
        with OpenStackService.app.app_context():
            audit = get_audit(audit_id)
            try:
                m = Machine.query.filter_by(id=m_id).first()
                mt = m.machine_template
                mp = mt.machine_provider
                conn, _ = OpenStackService.conn_from_mp(mp)

                server = conn.compute.find_server(m.name)
                conn.compute.stop_server(server)
                finish_audit(audit, "ok")
                logging.info(f"OpenStack VM {m.name} stopped successfully.")

            except Exception:
                m.state = MachineState.FAILED
                finish_audit(audit, "error")
                logging.exception("Couldn't shut down openstack vm: ")
            m.state = MachineState.STOPPED
            db.session.commit()

    @staticmethod
    def resume(m_id: int, audit_id: int):
        with OpenStackService.app.app_context():
            audit = get_audit(audit_id)
            try:
                m = Machine.query.filter_by(id=m_id).first()
                mt = m.machine_template
                mp = mt.machine_provider
                conn, _ = OpenStackService.conn_from_mp(mp)

                server = conn.compute.find_server(m.name)
                conn.compute.start_server(server)
                finish_audit(audit, "ok")
                wait_for_nginx(m, timeout=600)
                logging.info(f"OpenStack VM {m.name} started successfully.")

            except Exception:
                m.state = MachineState.FAILED
                finish_audit(audit, "error")
                logging.exception("Couldn't resume openstack vm: ")
            m.state = MachineState.READY
            db.session.commit()

    @log_function_call
    @staticmethod
    def assign_floating_ip(env, server_id):
        # Get the list of all floating IPs
        get_ips_command = ["openstack", "floating ip", "list", "-f", "json"]
        result = subprocess.run(
            get_ips_command,
            check=True,
            text=True,
            capture_output=True,
            env=env,
        )
        ips = json.loads(result.stdout)

        # Filter the list to only include IPs that are not associated with any server
        available_ips = [ip for ip in ips if ip["Port"] is None]

        if not available_ips:
            raise Exception("No available floating IPs.")

        # Choose a random IP from the list of available IPs
        chosen_ip = secrets.choice(available_ips)

        # Add the chosen floating IP to the server
        add_ip_command = [
            "openstack",
            "server",
            "add",
            "floating",
            "ip",
            server_id,
            chosen_ip["Floating IP Address"],
        ]
        subprocess.run(add_ip_command, check=True, env=env)

        return chosen_ip["Floating IP Address"]

    @log_function_call
    @staticmethod
    def conn_from_mp(mp):
        auth_url = mp.provider_data.get("auth_url")
        user_domain_name = mp.provider_data.get("user_domain_name")
        project_domain_name = mp.provider_data.get("project_domain_name")
        username = mp.provider_data.get("username")
        password = mp.provider_data.get("password")
        project_name = mp.provider_data.get("project_name")

        env = {
            "OS_AUTH_URL": auth_url,
            "OS_USERNAME": username,
            "OS_PASSWORD": password,
            "OS_PROJECT_NAME": project_name,
            "OS_USER_DOMAIN_NAME": user_domain_name,
            "OS_PROJECT_DOMAIN_NAME": project_domain_name,
        }
        conn = openstack.connection.Connection(
            auth_url=auth_url,
            username=username,
            password=password,
            project_name=project_name,
            project_domain_name=project_domain_name,
            user_domain_name=user_domain_name,
        )

        return conn, env

    @log_function_call
    @staticmethod
    def wait_for_vm_ip(conn, server_id, network_uuid, timeout=600):
        # wait for the openstack vm to acquire an ip
        start_time = time.time()
        server = None

        # Get the network name using the network UUID
        network = conn.network.get_network(network_uuid)
        network_name = network.name

        while (duration := time.time() - start_time) < timeout:
            server = conn.compute.get_server(server_id)
            addresses = server.addresses.get(network_name, [])

            for address in addresses:
                if address.get("OS-EXT-IPS:type") == "fixed":
                    ip = address.get("addr")
                    logging.info(
                        f"OpenStack VM {server_id} got IP {ip} after {duration}"
                    )
                    return ip

            time.sleep(5)

        raise TimeoutError(
            f"OpenStack VM '{server_id}' did not get an IP address in {timeout}s."
        )

    @staticmethod
    def wait_for_volume(env, volume_id, timeout=1200):
        # wait for the openstack volume to be available
        start_time = time.time()

        while (duration := time.time() - start_time) < timeout:
            # Get volume details in JSON format
            volume_details_output = subprocess.check_output(
                ["openstack", "volume", "show", volume_id, "-f", "json"], env=env
            )
            volume_details = json.loads(volume_details_output)

            # Check volume status
            if volume_details["status"] == "available":
                logging.info(
                    f"OpenStack volume {volume_id} is available after {duration}s."
                )
                return volume_details

            logging.info(
                f"Volume {volume_id} is not available yet. Retrying in 5 seconds..."
            )
            time.sleep(5)

        raise TimeoutError(f"OpenStack VM volume {volume_id} timeout in {timeout}s.")

    @staticmethod
    def wait_for_vm_state(env, server_id, state, timeout=300):
        # wait for the vm to be ready
        # TODO stop looping if we get to an error state
        start_time = time.time()

        while (duration := time.time() - start_time) < timeout:
            # Get server details in JSON format
            server_details_output = subprocess.check_output(
                ["openstack", "server", "show", server_id, "-f", "json"], env=env
            )
            server_details = json.loads(server_details_output)

            # Check server status
            if server_details["status"] == state:
                logging.info(f"Server {server_id} is {state} after {duration}s.")
                return server_details

            logging.info(
                f"Server {server_id} is not {state} yet. Retrying in 5 seconds..."
            )
            time.sleep(5)

        raise TimeoutError(
            f"OpenStack VM '{server_id}' state not {state} in {timeout}s."
        )

    @log_function_call
    @staticmethod
    def get_vm_by_ip(conn, target_ip):
        # get the vm object from its ip
        servers = conn.compute.servers()

        for server in servers:
            addresses = server.addresses
            for network, network_addresses in addresses.items():
                for address in network_addresses:
                    ip = address.get("addr")
                    if ip == target_ip:
                        return server

        raise ValueError(f"Couldn't find VM with IP {target_ip}")


class DockerService(VirtService):
    @log_function_call
    @staticmethod
    def start(m_id: int, audit_id: int):
        logging.info("entered DockerService.start thread")
        with DockerService.app.app_context():
            audit = get_audit(audit_id)
            try:
                m = Machine.query.filter_by(id=m_id).first()
                mt = m.machine_template
                mp = mt.machine_provider

                network = mp.provider_data.get("network")
                cpu_cores = mt.cpu_limit_cores
                mem_limit_gb = mt.memory_limit_gb

                docker_base_url = mp.provider_data.get("base_url")
                client = docker.DockerClient(docker_base_url)

                cpu_period = 100000
                cpu_quota = int(cpu_period * cpu_cores)
                mem_limit = f"{mem_limit_gb * 1024}m"  # Convert GB to MB

                # Define container options, including CPU and memory limits
                container_options = {
                    "name": m.name,
                    "image": mt.image.name,
                    "network": network,
                    "cpu_period": cpu_period,
                    "cpu_quota": cpu_quota,
                    "mem_limit": mem_limit,
                }
                logging.info(json.dumps(container_options, indent=4))

                # Start the container
                container = client.containers.run(
                    **container_options,
                    detach=True,
                )

                m.ip = DockerService.wait_for_ip(client, m.name, network)

                configure_nginx(m, service_type="direct")
                keys.deploy_user_keys_to_machine(
                    m.ip,
                    m.owner.ssh_keys.private_key,
                    m.owner.ssh_keys.public_key,
                    m.owner.ssh_keys.authorized_keys,
                )

                m.state = MachineState.READY
                finish_audit(audit, "ok")
                db.session.commit()
            except Exception:
                finish_audit(audit, "error")
                logging.exception("Error: ")
                try:
                    container.stop()
                except Exception:
                    logging.exception("Error: ")
                try:
                    container.remove()
                except Exception:
                    logging.exception("Error: ")

                m.state = MachineState.FAILED
                m.ip = ""
                db.session.commit()

        logging.warning("all done!")

    @log_function_call
    @staticmethod
    def stop(machine_id: int, audit_id: int):
        with DockerService.app.app_context():
            audit = get_audit(audit_id)
            try:
                machine = Machine.query.filter_by(id=machine_id).first()
                mt = machine.machine_template
                mp = mt.machine_provider

                network = mp.provider_data.get("network")
                machine_ip = machine.ip
                docker_base_url = mp.provider_data.get("base_url")
                client = docker.DockerClient(docker_base_url)

                try:
                    container = DockerService.get_container_by_ip(
                        client, machine.ip, network
                    )
                    logging.info(f"Found container for ip {machine.ip}")
                    container.stop()
                except Exception as e:
                    logging.exception("Error: Unknown error occurred")

                machine.state = MachineState.DELETED
                finish_audit(audit, "ok")
                db.session.commit()
                logging.info(f"deleted container with machine id {machine_id}")
            except Exception:
                finish_audit(audit, "error")
                logging.exception("Error stopping container: ")

    @log_function_call
    @staticmethod
    def get_container_by_ip(client, ip_address, network):
        # get the container object by its ip
        try:
            network = client.networks.get(network)
            containers = network.containers

            # Search for the container with the specified IP address
            for cont in containers:
                cont_ips = [
                    x["IPAddress"]
                    for x in cont.attrs["NetworkSettings"]["Networks"].values()
                ]
                if ip_address in cont_ips:
                    return cont

            raise ValueError(f"container for ip {ip_address} not found")

        except Exception as e:
            logging.exception(f"Error getting container from ip {ip_address}:")

    @log_function_call
    @staticmethod
    def get_ip(client, container_name, network):
        # get the ip of the container
        container = client.containers.get(container_name)
        maybe_ip = container.attrs["NetworkSettings"]["Networks"][network]["IPAddress"]
        return maybe_ip

    @staticmethod
    def wait_for_ip(client, container_name, network, timeout=300):
        # wait until the docker container has an ip
        start_time = time.time()

        while not (ip := DockerService.get_ip(client, container_name, network)):
            if time.time() - start_time > timeout:
                raise TimeoutError(f"Waiting for IP timed out after {timeout} seconds")
            time.sleep(1)

        return ip


class LibvirtService(VirtService):
    @log_function_call
    @staticmethod
    def start(m_id: int, audit_id: int):
        """
        Start a vm and wait for it to have an ip
        """
        logging.info("entered LibvirtService.start thread")
        with LibvirtService.app.app_context():
            audit = get_audit(audit_id)
            try:
                m = Machine.query.filter_by(id=m_id).first()
                mt = m.machine_template
                mp = mt.machine_provider

                qemu_url = mp.provider_data.get("base_url")

                name = m.name
                image = mt.image
                cores = mt.cpu_limit_cores
                mem = int(mt.memory_limit_gb) * 1024 * 1024

                # TODO rewrite the following to use python api
                # clone vm
                subprocess.run(
                    [
                        "virt-clone",
                        "--connect",
                        qemu_url,
                        "--original",
                        image.name,
                        "--name",
                        name,
                        "--auto-clone",
                    ]
                )

                # Set the CPU and memory limits
                subprocess.run(
                    [
                        "virsh",
                        "--connect",
                        qemu_url,
                        "setvcpus",
                        name,
                        str(cores),
                        "--config",
                        "--maximum",
                    ]
                )
                subprocess.run(
                    [
                        "virsh",
                        "--connect",
                        qemu_url,
                        "setvcpus",
                        name,
                        str(cores),
                        "--config",
                    ]
                )
                subprocess.run(
                    [
                        "virsh",
                        "--connect",
                        qemu_url,
                        "setmaxmem",
                        name,
                        str(mem),
                        "--config",
                    ]
                )
                subprocess.run(
                    [
                        "virsh",
                        "--connect",
                        qemu_url,
                        "setmem",
                        name,
                        str(mem),
                        "--config",
                    ]
                )

                # start vm
                subprocess.run(["virsh", "--connect", qemu_url, "start", name])

                conn = libvirt.open(qemu_url)
                logging.info(f"waiting for vm {name} to come up")
                LibvirtService.wait_for_vm(conn, name)
                logging.info(f"vm {name} is up, waiting for ip")
                ip = LibvirtService.wait_for_ip(conn, name)
                logging.info(f"vm {name} has acquired an ip: {ip}")

                m.ip = ip
                m.state = MachineState.READY

                configure_nginx(m)
                keys.deploy_user_keys_to_machine(
                    m.ip,
                    m.owner.ssh_keys.private_key,
                    m.owner.ssh_keys.public_key,
                    m.owner.ssh_keys.authorized_keys,
                )

                finish_audit(audit, "ok")
                db.session.commit()
            except Exception:
                finish_audit(audit, "error")
                logging.exception("Error creating libvirt vm: ")
                m.state = MachineState.FAILED
                db.session.commit()

    @log_function_call
    @staticmethod
    def stop(m_id: int, audit_id: int):
        with LibvirtService.app.app_context():
            audit = get_audit(audit_id)
            try:
                m = Machine.query.filter_by(id=m_id).first()
                mt = m.machine_template
                mp = mt.machine_provider
                vm_name = m.name
                qemu_base_url = mp.provider_data.get("base_url")

                # Create a new connection to a local libvirt session
                conn = libvirt.open(qemu_base_url)

                # Stop the virtual machine
                domain = conn.lookupByName(vm_name)
                domain.destroy()

                # Delete the disk
                storage_paths = []
                for pool in conn.listAllStoragePools():
                    for vol in pool.listAllVolumes():
                        if vm_name in vol.name():
                            storage_paths.append(vol.path())
                            vol.delete(0)

                domain.undefine()
                finish_audit(audit, "ok")
                conn.close()
            except Exception:
                finish_audit(audit, "error")
                logging.exception("Error stopping libvirt vm:")
            m.state = MachineState.DELETED
            db.session.commit()

        logging.info(f"Stopped virtual machine {vm_name} and deleted its disk")

    @log_function_call
    @staticmethod
    def get_vm_ip(conn, vm_name):
        domain = conn.lookupByName(vm_name)

        interfaces = domain.interfaceAddresses(
            libvirt.VIR_DOMAIN_INTERFACE_ADDRESSES_SRC_LEASE
        )

        for _, interface in interfaces.items():
            for address in interface["addrs"]:
                if address["type"] == libvirt.VIR_IP_ADDR_TYPE_IPV4:
                    logging.info(f"vm {vm_name} acquired ip: {address['addr']}")
                    return address["addr"]

        return None

    @log_function_call
    @staticmethod
    def wait_for_ip(conn, vm_name, timeout=300):
        start_time = time.time()

        while not (ip := LibvirtService.get_vm_ip(conn, vm_name)):
            if time.time() - start_time > timeout:
                raise TimeoutError(f"Waiting for IP timed out after {timeout} seconds")
            time.sleep(1)

        return ip

    @log_function_call
    @staticmethod
    def wait_for_vm(conn, vm_name, timeout=600):
        # Wait for the virtual machine to be in the running state
        domain = conn.lookupByName(vm_name)

        start_time = time.time()
        while (duration := time.time() - start_time) < timeout:
            state, _ = domain.state()
            if state == libvirt.VIR_DOMAIN_RUNNING:
                logging.info(f"libvirt vm {vm_name} up after {duration}s")
                return
            time.sleep(1)

        raise TimeoutError(f"Waiting for VM {vm_name} timed out after {timeout}s")


def create_initial_db():
    # add initial data for testing
    # this will also print the passwords so you can log in
    with app.app_context():
        if not User.query.filter_by(username="admin").first():
            logging.warning("Creating default data.")
            demo_source1 = DataSource(
                import_name="manual",
                is_enabled=True,
                name="Demo Experiment 1",
                source_username="root",
                source_host="localhost",
                source_port="22",
                source_dir="/tmp/demo1",
                data_size="123",
            )
            demo_source2 = DataSource(
                import_name="manual",
                is_enabled=True,
                name="Demo Experiment 2",
                source_username="root",
                source_host="localhost",
                source_port="22",
                source_dir="/tmp/demo2",
                data_size="321",
            )
            demo_source3 = DataSource(
                import_name="manual",
                is_enabled=True,
                name="Demo Experiment 3",
                source_username="root",
                source_host="localhost",
                source_port="22",
                source_dir="/tmp/demo3",
                data_size="432",
            )

            localtester_group = Group(name="Local test users", is_public=True)
            stfctester_group = Group(name="STFC Cloud test users", is_public=True)
            imperialtester_group = Group(
                name="Imperial Cloud test users", is_public=True
            )

            admin_user = User(
                is_enabled=True,
                username="admin",
                given_name="Admin",
                family_name="Admin",
                group=localtester_group,
                language="en",
                is_admin=True,
                email="denis.volk@stfc.ac.uk",
                data_sources=[demo_source1, demo_source2],
            )
            admin_password = gen_token(8)
            admin_user.set_password(admin_password)

            stfctester_user = User(
                is_enabled=True,
                username="stfctester",
                given_name="NoName",
                family_name="NoFamilyName",
                group=stfctester_group,
                language="en",
                is_admin=False,
                email="noname@example.com",
                data_sources=[demo_source2, demo_source3],
            )
            stfctester_user_password = gen_token(8)
            stfctester_user.set_password(stfctester_user_password)

            imperialtester_user = User(
                is_enabled=True,
                username="imperialtester",
                given_name="NoName",
                family_name="NoFamilyName",
                group=imperialtester_group,
                language="en",
                is_admin=False,
                email="imperium@example.com",
                data_sources=[demo_source2, demo_source3],
            )
            imperialtester_user_password = gen_token(8)
            imperialtester_user.set_password(imperialtester_user_password)

            localtester_user = User(
                is_enabled=False,
                username="localtester",
                given_name="NoName",
                family_name="NoFamilyName",
                group=localtester_group,
                language="en",
                is_admin=False,
                email="local@example.com",
                data_sources=[demo_source2, demo_source3],
            )
            localtester_user_password = gen_token(8)
            localtester_user.set_password(localtester_user_password)

            notactivated1_user = User(
                username="notactivated1",
                given_name="NoName",
                family_name="NoFamilyName",
                language="en",
                email="local1@example.com",
            )
            notactivated1_user_password = gen_token(8)
            notactivated1_user.set_password(notactivated1_user_password)

            notactivated2_user = User(
                username="notactivated2",
                given_name="NoName",
                family_name="NoFamilyName",
                language="en",
                email="local2@example.com",
            )
            notactivated2_user_password = gen_token(8)
            notactivated2_user.set_password(notactivated2_user_password)

            logging.info(f"Created user: username: admin password: {admin_password}")
            logging.info(
                f"Created user: username: stfctester password: {stfctester_user_password}"
            )
            logging.info(
                f"Created user: username: imperialtester password: {imperialtester_user_password}"
            )
            logging.info(
                f"Created user: username: localtester password: {localtester_user_password}"
            )

            docker_machine_provider = MachineProvider(
                name="Local docker",
                type="docker",
                customer="",
                provider_data={
                    "base_url": "unix:///var/run/docker.sock",
                    "network": "adanet",
                },
            )
            libvirt_machine_provider = MachineProvider(
                name="Local libvirt",
                type="libvirt",
                customer="",
                provider_data={
                    "base_url": "qemu:///system",
                },
            )
            stfc_os_machine_provider = MachineProvider(
                name="STFC OpenStack",
                type="openstack",
                customer="IDAaaS-Dev",
                provider_data={
                    # TODO add provider core, mem, hdd limits
                    # and enforcement in /new_machine
                    "auth_url": "https://openstack.stfc.ac.uk:5000/v3",
                    "user_domain_name": "stfc",
                    "project_domain_name": "Default",
                    "username": "gek25866",
                    "password": "",
                    "project_name": "IDAaaS-Dev",
                },
            )
            imperial_os_machine_provider = MachineProvider(
                name="Imperial OpenStack",
                type="openstack",
                customer="daaas",
                provider_data={
                    "auth_url": "https://oskeystone.grid.hep.ph.ic.ac.uk:5000/v3/",
                    "user_domain_name": "Default",
                    "project_domain_name": "default",
                    "username": "fyangturner",
                    "password": "",
                    "project_name": "daaas",
                },
            )
            software_1 = Software(name="Ubuntu 20.04")
            software_2 = Software(name="Ubuntu 22.04")
            software_3 = Software(name="Debian 11")
            software_4 = Software(name="emacs 28.2")
            software_5 = Software(name="CUDA 11.8")

            docker_workspace_image = Image(
                name="workspace",
                machine_providers=[docker_machine_provider],
                softwares=[software_3, software_4, software_5],
            )
            libvirt_debian_image = Image(
                name="debian11-5",
                machine_providers=[libvirt_machine_provider],
                softwares=[software_3],
            )
            denis_dev_20230511 = Image(
                name="denis_dev_20230511",
                machine_providers=[stfc_os_machine_provider],
                softwares=[software_1],
            )
            rfi_demo_20230517 = Image(
                name="rfi_demo_20230517",
                machine_providers=[stfc_os_machine_provider],
                softwares=[software_1],
            )
            denis_dev_20230522 = Image(
                name="denis_dev_20230522",
                machine_providers=[imperial_os_machine_provider],
                softwares=[software_2],
            )

            # docker test
            test_machine_template1 = MachineTemplate(
                name="Docker bare demo",
                type="docker",
                memory_limit_gb=16,
                cpu_limit_cores=4,
                image=docker_workspace_image,
                os_username="ubuntu",
                group=localtester_group,
                machine_provider=docker_machine_provider,
                description="This is a docker machine template. It has a desktop but no special software installed. This is meant for development on a local pc.",
                extra_data={
                    "quota": 2,
                },
            )

            # libvirt test
            test_machine_template2 = MachineTemplate(
                name="Libvirt bare demo",
                type="libvirt",
                memory_limit_gb=16,
                cpu_limit_cores=4,
                disk_size_gb=20,
                image=libvirt_debian_image,
                os_username="ubuntu",
                group=localtester_group,
                machine_provider=libvirt_machine_provider,
                description="This is a libvirt machine template. It has a desktop but no special software installed. This is meant for development on a local pc.",
                extra_data={
                    "quota": 3,
                },
            )

            # stfc base image test
            test_machine_template3 = MachineTemplate(
                name="STFC bare demo",
                type="openstack",
                memory_limit_gb=32,
                disk_size_gb=200,
                cpu_limit_cores=8,
                image=denis_dev_20230511,
                os_username="ubuntu",
                group=stfctester_group,
                machine_provider=stfc_os_machine_provider,
                description="This is a STFC openstack template. It has a desktop but no special software installed. ",
                extra_data={
                    "flavor_name": "l3.tiny",
                    "network_uuid": "5be315b7-7ebd-4254-97fe-18c1df501538",
                    "vol_size": None,
                    "has_https": True,
                    "security_groups": [
                        {"name": "HTTP"},
                        {"name": "HTTPS"},
                        {"name": "SSH"},
                    ],
                    "quota": 4,
                },
            )

            # stfc rfi case test
            test_machine_template4 = MachineTemplate(
                name="STFC RFI demo",
                type="openstack",
                memory_limit_gb=32,
                cpu_limit_cores=8,
                disk_size_gb=200,
                image=rfi_demo_20230517,
                os_username="ubuntu",
                group=stfctester_group,
                machine_provider=stfc_os_machine_provider,
                description="RFI demo is a prototype image that includes Fiji (with plugins TrackEM2, SIFT, BDV, MoBIE), Ilastik, napari, ICY (ec-CLEM) and MIB",
                extra_data={
                    "flavor_name": "l3.tiny",
                    "network_uuid": "5be315b7-7ebd-4254-97fe-18c1df501538",
                    "vol_size": None,
                    "has_https": True,
                    "security_groups": [
                        {"name": "HTTP"},
                        {"name": "HTTPS"},
                        {"name": "SSH"},
                    ],
                    "quota": 4,
                },
            )

            # stfc rfi gpu case test
            test_machine_template5 = MachineTemplate(
                name="STFC RFI GPU demo",
                type="openstack",
                memory_limit_gb=90,
                cpu_limit_cores=12,
                disk_size_gb=700,
                image=rfi_demo_20230517,
                os_username="ubuntu",
                group=stfctester_group,
                machine_provider=stfc_os_machine_provider,
                description="RFI GPU demo is a prototype image that includes Fiji (with plugins TrackEM2, SIFT, BDV, MoBIE), Ilastik, napari, ICY (ec-CLEM) and MIB. This template has a nvidia GPU",
                extra_data={
                    "flavor_name": "g-rtx4000.x1",
                    "network_uuid": "5be315b7-7ebd-4254-97fe-18c1df501538",
                    "vol_size": None,
                    "has_https": True,
                    "security_groups": [
                        {"name": "HTTP"},
                        {"name": "HTTPS"},
                        {"name": "SSH"},
                    ],
                    "quota": 4,
                },
            )

            # imperial base image test
            test_machine_template6 = MachineTemplate(
                name="Imperial bare demo",
                type="openstack",
                memory_limit_gb=64,
                disk_size_gb=400,
                cpu_limit_cores=16,
                image=denis_dev_20230522,
                os_username="ubuntu",
                group=imperialtester_group,
                machine_provider=imperial_os_machine_provider,
                description="This is a Imperial openstack demo. It has a desktop but no special software installed.",
                extra_data={
                    "assign_floating_ip": True,
                    "hostname_postfix": ".machine.ada.oxfordfun.com",
                    "has_https": True,
                    "flavor_name": "daaas.xsmall",
                    "network_uuid": "91d10ac1-989c-42d0-a67f-e64dd6c04dc3",
                    "security_groups": [
                        {"name": "DAaaS_DMZ_policy_custom"},
                    ],
                    "quota": 4,
                },
            )

            db.session.add(admin_user)
            db.session.add(stfctester_group)
            db.session.add(stfctester_user)
            db.session.add(localtester_group)
            db.session.add(localtester_user)
            db.session.add(notactivated1_user)
            db.session.add(notactivated2_user)
            db.session.add(docker_machine_provider)
            db.session.add(libvirt_machine_provider)
            db.session.add(stfc_os_machine_provider)
            db.session.add(test_machine_template1)
            db.session.add(test_machine_template2)
            db.session.add(test_machine_template3)
            db.session.add(test_machine_template4)
            db.session.add(test_machine_template5)
            db.session.add(test_machine_template6)
            db.session.commit()


def clean_up_db():
    """
    Because threads are used for background tasks, anything that
    was running when the application closed will be interrupted.

    This function sets any database entries that were running into
    a failed state.

    We could also try to recover or restart some things.
    """
    with app.app_context():
        for m in Machine.query.all():
            if m.state == MachineState.PROVISIONING:
                logging.warning(f"Setting machine {m.name} to FAILED state")
                m.state = MachineState.FAILED
                # TODO: make sure all machine resources are deleted
        for j in DataTransferJob.query.all():
            if j.state == DataTransferJobState.RUNNING:
                logging.warning(f"Setting DataTransferJob {j.id} to FAILED state")
                j.state = DataTransferJobState.FAILED
                # Could also restart?
        db.session.commit()


def is_next_uri_share_accept(endpoint):
    is_share_accept_link = False
    if endpoint == None:
        pass
    elif len(re.findall(r"^share_accept/[A-Za-z0-9]{16}$", endpoint[1:])) == 1:
        is_share_accept_link = True
    return is_share_accept_link


def email_forgot_password_link(site_root, login_link, user_id):
    with app.app_context():
        user = User.query.filter_by(id=user_id).first()

        if not user:
            return

        email_to = user.email
        logging.info(f"Sending password forgot email to: {email_to}")
        msg = Message(
            "Ada Data Analysis forgotten password",
            sender=MAIL_SENDER,
            recipients=[email_to],
        )
        msg.body = f"""Hi,

We have received a request to reset your password for your account associated with this email address.

If you made this request, please click on the link below to log in. If you didn't make this request, please ignore this email.

{login_link}

For your security, we recommend that you choose a unique password that you don't use on other websites or services.
"""
        mail.send(msg)
        logging.info(f"Emailed {email_to} an email login link")

<<<<<<< HEAD

@app.route("/send_test_email", methods=["POST"])
@login_required
@profile_complete_required
def send_test_email():
    def send(msg):
        with app.app_context():
            mail.send(msg)

    audit = create_audit("test email")
    email_to = current_user.email
    logging.info(f"Sending test email to: {email_to}")
    if not current_user.is_admin:
        logging.info("Current user not admin - won't send test email.")
        finish_audit(audit, state="failed")
        return redirect("/")
    msg = Message(
        "Ada Data Analysis test email",
        sender=MAIL_SENDER,
        recipients=[email_to],
    )
    msg.body = f"""Hi,

You have recieved this email because you requested a test email from Ada Data Analysis ({request.url_root}).
"""
    threading.Thread(target=send, args=(msg,)).start()
    logging.info(f"Emailed {email_to} a test message")
    finish_audit(audit, state="ok")
    return redirect(url_for("admin"))
=======
>>>>>>> d1261dec


def determine_redirect(share_accept_token_in_session):
    """
    determines where a user should be redirected to upon login based on if there is a share token in the URL

    if there is then we use the share token to add the machine to their list of machines

    otherwise, just send them to the welcome page
    """
    resp = redirect(url_for("welcome"))
    if share_accept_token_in_session:
        try:
            resp = redirect(
                url_for(
                    "share_accept", machine_share_token=share_accept_token_in_session
                )
            )
        except:
            pass
        session.pop("share_accept_token")
    return resp


def init_user_keys(user_id):
    """Create a ssh key for a user."""
    user = User.query.filter_by(id=user_id).first()
    logging.info(f"generating keys for user {user.id}")
    private_key, public_key = keys.generate_user_keys(str(user.id))
    user.ssh_keys = gen_ssh_keys(user_id)
    db.session.commit()


def init_deploy_user_keys(user_id):
    """Deploy a user's keys to their existing machines."""
    user = User.query.filter_by(id=user_id).first()
    for machine in Machine.query.filter_by(state=MachineState.READY, owner_id=user.id):
        try:
            logging.info(f"deploying keys for user {user.id} to {machine.ip}")
            keys.deploy_user_keys_to_machine(
                machine.ip,
                user.ssh_keys.private_key,
                user.ssh_keys.public_key,
                user.ssh_keys.authorized_keys,
            )
        except Exception as e:
            logging.warning(
                f"couldn't dpeloy key for {user.id} to {machine.ip}: {str(e)}"
            )


def init_users_keys():
    """On program start, generate missing keys and deploy to machines."""
    with app.app_context():
        for user in User.query.all():
            if not user.ssh_keys:
                init_user_keys(user.id)
                init_deploy_user_keys(user.id)


def main(debug=False):
    with app.app_context():
        create_audit("app", state="started")

    create_initial_db()
    clean_up_db()
    # init_users_keys()

    VirtService.set_app(app)

    if debug:
        app.run(debug=True)
    else:
        waitress.serve(app, host="0.0.0.0", port=5000)


if __name__ == "__main__":
    argh.dispatch_command(main)<|MERGE_RESOLUTION|>--- conflicted
+++ resolved
@@ -5639,39 +5639,6 @@
         mail.send(msg)
         logging.info(f"Emailed {email_to} an email login link")
 
-<<<<<<< HEAD
-
-@app.route("/send_test_email", methods=["POST"])
-@login_required
-@profile_complete_required
-def send_test_email():
-    def send(msg):
-        with app.app_context():
-            mail.send(msg)
-
-    audit = create_audit("test email")
-    email_to = current_user.email
-    logging.info(f"Sending test email to: {email_to}")
-    if not current_user.is_admin:
-        logging.info("Current user not admin - won't send test email.")
-        finish_audit(audit, state="failed")
-        return redirect("/")
-    msg = Message(
-        "Ada Data Analysis test email",
-        sender=MAIL_SENDER,
-        recipients=[email_to],
-    )
-    msg.body = f"""Hi,
-
-You have recieved this email because you requested a test email from Ada Data Analysis ({request.url_root}).
-"""
-    threading.Thread(target=send, args=(msg,)).start()
-    logging.info(f"Emailed {email_to} a test message")
-    finish_audit(audit, state="ok")
-    return redirect(url_for("admin"))
-=======
->>>>>>> d1261dec
-
 
 def determine_redirect(share_accept_token_in_session):
     """
